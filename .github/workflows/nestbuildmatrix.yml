#
# detailed syntax defined in
# https://docs.github.com/en/actions/learn-github-actions/workflow-syntax-for-github-actions
#
name: "Test suite"

on: [push, pull_request]

jobs:
  clang-format:
    runs-on: "ubuntu-20.04"
    env:
      CLANG_REQUIRE_VERSION: 13
      CLANG_FORMAT_FILE: ".clang-format"
    steps:
      - name: "Checkout repository content"
        uses: actions/checkout@v2
        with:
          fetch-depth: 0

      - name: "Install Linux system dependencies"
        run: |
          python -m pip install --force-reinstall clang-format==${{ env.CLANG_REQUIRE_VERSION }}
          clang-format --version

      - name: "Run clang-format..."
        run: |
          files=$(find . \( -iname "*.h" -o -iname "*.c" -o -iname "*.cc" -o -iname "*.cpp" \) -not -path "./thirdparty/*")
          diff -u <(cat ${files}) <(clang-format ${files})

  cppcheck:
    runs-on: "ubuntu-20.04"
    steps:
      - name: "Checkout repository content"
        uses: actions/checkout@v2
        with:
          fetch-depth: 0

      - name: "Install Linux system dependencies"
        run: |
          sudo apt-get update
          sudo apt-get install cppcheck

      - name: "Run cppcheck..."
        run: |
          cppcheck --enable=all --language=c++ --std=c++11 -i sli/ --suppressions-list=.cppcheck_suppressions ./

  rstcheck:
    runs-on: "ubuntu-20.04"
    steps:
      - name: "Checkout repository content"
        uses: actions/checkout@v2
        with:
          fetch-depth: 0

      - name: "Set up Python 3.x"
        uses: actions/setup-python@v2
        with:
          python-version: 3.9

      - name: "Install dependencies"
        run: |
          pip install rstcheck

      - name: "Run rstcheck..."
        run: |
          rstcheck -r doc/

  vale-action:
    runs-on: "ubuntu-20.04"
    steps:
      - name: "Checkout repository content"
        uses: actions/checkout@v3
        with:
          fetch-depth: 0

      - name: "Vale documentation linting"
        uses: errata-ai/vale-action@v1.5.0
        # 1.0.1
        #with:
        #  config: https://raw.githubusercontent.com/terhorstd/nest-simulator/separated-checks-vale/.vale.ini
        env:
          # Required, set by GitHub actions automatically:
          # https://docs.github.com/en/actions/security-guides/automatic-token-authentication#about-the-github_token-secret
          GITHUB_TOKEN: ${{ secrets.GITHUB_TOKEN }}

  vale:
    runs-on: "ubuntu-20.04"
    steps:
      - name: "Checkout repository content"
        uses: actions/checkout@v2
        with:
          fetch-depth: 0

      - name: "Set up Python 3.x"
        uses: actions/setup-python@v3
        with:
          python-version: 3.9

      - name: "Install dependencies"
        run: |
          sudo apt install python3-docutils
          wget --progress=dot:mega "https://github.com/errata-ai/vale/releases/download/v2.15.2/vale_2.15.2_Linux_64-bit.tar.gz"
          echo "7528175c995818bcb88b07574dd2e17c1aad13f5676880f43927bb8f673095aa  vale_2.15.2_Linux_64-bit.tar.gz" | sha256sum -c
          tar -xzf vale_2.15.2_Linux_64-bit.tar.gz

      - name: "Run vale..."
        run: |
          echo "Starting vale..."
          ./vale -v
          ./vale doc

  copyright_headers:
    runs-on: "ubuntu-20.04"
    steps:
      - name: "Checkout repository content"
        uses: actions/checkout@v2
        with:
          fetch-depth: 0

      - name: "Set up Python 3.x"
        uses: actions/setup-python@v2
        with:
          python-version: 3.9

      - name: "Install dependencies"
        run: |
          pip install pydocstyle

      - name: "Check copyright headers..."
        run: |
          python build_support/check_copyright_headers.py

  unused_names:
    runs-on: "ubuntu-20.04"
    steps:
      - name: "Checkout repository content"
        uses: actions/checkout@v2
        with:
          fetch-depth: 0

      - name: "Set up Python 3.x"
        uses: actions/setup-python@v2
        with:
          python-version: 3.9

      - name: "Install dependencies"
        run: |
          pip install pydocstyle

      - name: "Check for unused nest::names..."
        run: |
          python build_support/check_unused_names.py

  forbidden_types:
    runs-on: "ubuntu-20.04"
    steps:
      - name: "Checkout repository content"
        uses: actions/checkout@v2
        with:
          fetch-depth: 0

      - name: "Check for forbidden types..."
        run: |
          ./build_support/check_forbidden_types.sh

  pydocstyle:
    runs-on: "ubuntu-20.04"
    steps:
      - name: "Checkout repository content"
        uses: actions/checkout@v2
        with:
          fetch-depth: 0

      - name: "Set up Python 3.x"
        uses: actions/setup-python@v2
        with:
          python-version: 3.9

      - name: "Install dependencies"
        run: |
          pip install pydocstyle

      - name: "Run pydocstyle..."
        run: |
          pydocstyle pynest/

  mypy:
    runs-on: "ubuntu-20.04"
    #needs: [pydocstyle, pycodestyle, pylint, flake8]
    steps:
      - name: "Checkout repository content"
        uses: actions/checkout@v2
        with:
          fetch-depth: 0

      - name: "Set up Python 3.x"
        uses: actions/setup-python@v2
        with:
          python-version: 3.9

      - name: "Install Linux system dependencies"
        run: |
          pip install mypy matplotlib numpy scipy data-science-types

      - name: "Run mypy..."
        run: |
          mypy pynest/

  pytest-linux:
    runs-on: "ubuntu-20.04"
    needs: [build_linux]
    strategy:
      fail-fast: true
      matrix:
        os: ["ubuntu-20.04"]
        cpp_compiler: ["gcc"]
        NEST_BUILD_TYPE: ["FULL"]
    steps:
      - name: "Checkout repository content"
        uses: actions/checkout@v2
        with:
          fetch-depth: 0

      - name: Download last build...
        uses: actions/download-artifact@v3
        with:
          name: "${{ matrix.NEST_BUILD_TYPE }}-build-${{ matrix.os }}-${{ matrix.cpp_compiler }}"

      - name: "Set up Python 3.x"
        uses: actions/setup-python@v2
        with:
          python-version: 3.9

      - name: "Install dependencies"
        run: |
          pip install pytest pytest-cov pytest-doctestplus

      - name: "Run pytest..."
        run: |
          pytest pynest/

  pytest-mac:
    runs-on: "macos-latest"
    needs: [build_macos]
    steps:
      - name: "Checkout repository content"
        uses: actions/checkout@v2
        with:
          fetch-depth: 0

      - name: "Set up Python 3.x"
        uses: actions/setup-python@v2
        with:
          python-version: 3.9

      - name: "Install dependencies"
        run: |
          pip install pytest pytest-cov pytest-doctestplus

      - name: "Run pytest..."
        run: |
          pytest pynest/

  pylint:
    runs-on: "ubuntu-20.04"
    steps:
      - name: "Checkout repository content"
        uses: actions/checkout@v2
        with:
          fetch-depth: 0

      - name: "Set up Python 3.x"
        uses: actions/setup-python@v2
        with:
          python-version: 3.9

      - name: "Install Linux system dependencies"
        run: |
          pip install pylint

      - name: "Run pylint..."
        run: |
          pylint --jobs=$(nproc) pynest/ testsuite/pytests/*.py testsuite/regressiontests/*.py

  flake8:
    runs-on: "ubuntu-20.04"
    steps:
      - name: "Checkout repository content"
        uses: actions/checkout@v2
        with:
          fetch-depth: 0

      - name: "Set up Python 3.x"
        uses: actions/setup-python@v2
        with:
          python-version: 3.9

      - name: "Install dependencies"
        run: |
          pip install flake8

      - name: "Run flake8..."
        # Run flake8 on the entire repository
        run: |
          flake8 .

  sphinx-rtd:
    # as close as possible to the Readthedocs setup (system install cmake, pip install -r doc/requirements.txt)
    runs-on: "ubuntu-20.04"
    #if: ${{ always() }}
    needs: [pydocstyle, rstcheck, vale]
    steps:
      - name: "Checkout repository content"
        uses: actions/checkout@v2
        with:
          fetch-depth: 0

      - name: "Set up Python 3.x"
        uses: actions/setup-python@v2
        with:
          python-version: 3.9

      - name: "Install dependencies"
        run: |
          pip install -r doc/requirements.txt

      - name: "Test-build documentation"
        run: |
          mkdir -pv build
          cd build
          cmake -DCMAKE_INSTALL_PREFIX=../install ..
          make html |& tee sphinx-output.log

      - name: Upload artifacts
        uses: actions/upload-artifact@v3
        with:
          path: |
            build/sphinx-output.log
            build/userdoc/html/

  sphinx-conda:
    # as close as possible to the suggested user docs build in the documentation
    runs-on: "ubuntu-20.04"
    if: ${{ always() }}
    needs: [pydocstyle]
    steps:
      - name: "Checkout repository content"
        uses: actions/checkout@v2
        with:
          fetch-depth: 0

      - name: Install Conda
        uses: conda-incubator/setup-miniconda@v2
        with:
          auto-update-conda: true
          python-version: "3.7"

      - name: Install conda dependencies
        shell: bash -l {0}
        run: |
          conda info
          conda env create -p conda

      - name: "Test-build documentation"
        shell: bash -l {0}
        run: |
          conda activate conda/
          mkdir -pv build
          cd build
          cmake -DCMAKE_INSTALL_PREFIX=../install ..
          make html |& tee sphinx-output.log

      - name: Upload artifacts
        uses: actions/upload-artifact@v3
        with:
          path: |
            build/sphinx-output.log
            build/userdoc/html/

  static_checks:
    if: false
    env:
      xNEST_BUILD_TYPE: "STATIC_CODE_ANALYSIS"
    runs-on: "ubuntu-20.04"
    steps:
      - name: "Checkout repository content"
        uses: actions/checkout@v2
        with:
          fetch-depth: 0

      - name: "Set up Python 3.x"
        uses: actions/setup-python@v2
        with:
          python-version: 3.9

      - name: "Restore apt cache"
        uses: actions/cache@v2
        env:
          cache-name: "apt-cache"
        with:
          path: |
            !/var/cache/apt/archives/lock
            !/var/cache/apt/archives/partial
            /var/cache/apt
          key: ${{ runner.os }}-system-${{ env.cache-name }}-${{ hashFiles('**/environment.yml') }}
          restore-keys: |
            ${{ runner.os }}-system-${{ env.cache-name }}-
            ${{ runner.os }}-system-

      - name: "Install Linux system dependencies"
        run: |
          sudo apt-get update
          # https://github.com/actions/virtual-environments/blob/main/images/linux/Ubuntu2004-README.md
          sudo apt-get install libltdl-dev libreadline6-dev libncurses5-dev libgsl0-dev python3-all-dev jq libpcre3 libpcre3-dev libboost-all-dev
          sudo apt-get install openmpi-bin libopenmpi-dev libgsl0-dev tcl8.6 tcl8.6-dev tk8.6-dev
          sudo apt-get install libboost-filesystem-dev libboost-regex-dev libboost-wave-dev libboost-python-dev libboost-program-options-dev libboost-test-dev
          sudo apt-get install vera++
          sudo ldconfig
          g++ --version

      - name: "Restore pip cache"
        env:
          cache-name: "pip-cache"
        uses: actions/cache@v2
        with:
          path: |
            /opt/hostedtoolcache/Python/**/site-packages/*
            $HOME/.cache/pip
          key: ${{ runner.os }}-python-${{ env.cache-name }}-${{ hashFiles('**/requirements.txt') }}
          restore-keys: |
            ${{ runner.os }}-python-${{ env.cache-name }}-
            ${{ runner.os }}-python-

      - name: "Install Python dependencies"
        run: |
          python -m pip install --upgrade pip setuptools
          # --force-reinstall required to ensure executable is linked from bin dir in PATH
          python -m pip install --force-reinstall clang-format==13.0
          python -c "import setuptools; print('package location:', setuptools.__file__)"
<<<<<<< HEAD
          python -m pip install --force-reinstall --upgrade scipy numpy pytest pytest-timeout pytest-xdist mpi4py cython matplotlib terminaltables pandoc 'junitparser>=2'
=======
          python -m pip install --force-reinstall --upgrade scipy 'junitparser>=2' numpy pytest pytest-timeout pytest-xdist mpi4py cython matplotlib terminaltables pandoc pandas
>>>>>>> 01a7c724
          python -c "import pytest; print('package location:', pytest.__file__)"
          pip list

      - name: "Find changed files"
        run: |
          echo "CHANGED_FILES<<EOF" >> $GITHUB_ENV
          echo "$(git diff --name-only ${{ github.event.pull_request.base.sha }}..${{ github.event.after }})" >> $GITHUB_ENV
          echo 'EOF' >> $GITHUB_ENV
          echo "GITHUB_ENV = $GITHUB_ENV"
          cat $GITHUB_ENV

      - name: "Static Code Analysis"
        run: build_support/ci_build.sh
        env:
          xNEST_BUILD_TYPE: 'STATIC_CODE_ANALYSIS'
          CHANGED_FILES: ${{ env.CHANGED_FILES }}

  build_linux:
    if: ${{ always() && !contains(github.event.head_commit.message, 'ci skip') }}
    runs-on: ${{ matrix.os }}
    needs: [clang-format, cppcheck, mypy, copyright_headers, unused_names, forbidden_types, pylint, flake8]
    env:
      CXX_FLAGS: "-pedantic -Wextra -Woverloaded-virtual -Wno-unknown-pragmas"
    strategy:
      fail-fast: false
      matrix:
        os: ["ubuntu-20.04"]
        cpp_compiler: ["gcc", "clang"]
        NEST_BUILD_TYPE: ["MINIMAL", "MPI_ONLY", "OPENMP_ONLY", "FULL"]
        exclude:
          - NEST_BUILD_TYPE: "MINIMAL"
            cpp_compiler: "clang"
            os: "ubuntu-20.04"
          - NEST_BUILD_TYPE: "MPI_ONLY"
            cpp_compiler: "clang"
            os: "ubuntu-20.04"
          - NEST_BUILD_TYPE: "OPENMP_ONLY"
            cpp_compiler: "clang"
            os: "ubuntu-20.04"
          - NEST_BUILD_TYPE: "FULL"
            cpp_compiler: "clang"
            os: "ubuntu-20.04"
    steps:
      - name: "Checkout repository content"
        uses: actions/checkout@v2
        with:
          fetch-depth: 0

      - name: "Find changed files"
        run: |
          echo "CHANGED_FILES<<EOF" >>$GITHUB_ENV
          echo "$(git diff --name-only ${{ github.event.before }}..${{ github.event.after }})" >>$GITHUB_ENV
          echo 'EOF' >>$GITHUB_ENV

      - name: "Set up Python 3.x"
        uses: actions/setup-python@v2
        with:
          python-version: 3.9

      - name: "Restore apt cache"
        uses: actions/cache@v2
        env:
          cache-name: "apt-cache"
        with:
          path: |
            !/var/cache/apt/archives/lock
            !/var/cache/apt/archives/partial
            /var/cache/apt
          key: ${{ runner.os }}-system-${{ env.cache-name }}-${{ hashFiles('**/environment.yml') }}
          restore-keys: |
            ${{ runner.os }}-system-${{ env.cache-name }}-
            ${{ runner.os }}-system-

      - name: "Install Linux system dependencies"
        run: |
          sudo apt-get update
          # https://github.com/actions/virtual-environments/blob/main/images/linux/Ubuntu2004-README.md
          sudo apt-get install ccache
          sudo apt-get install libltdl-dev libreadline6-dev libncurses5-dev libgsl0-dev python3-all-dev jq libpcre3 libpcre3-dev libboost-all-dev
          sudo apt-get install openmpi-bin libopenmpi-dev libgsl0-dev tcl8.6 tcl8.6-dev tk8.6-dev
          sudo apt-get install libboost-filesystem-dev libboost-regex-dev libboost-wave-dev libboost-python-dev libboost-program-options-dev libboost-test-dev
          sudo ldconfig
          g++ --version

      - name: "Restore ccache"
        # Using CCache to re-use compiled objects from prior runs that have the same
        # source (hashed), compiler (mtime+size) and compile flags.
        env:
          cache-name: "ccache"
        uses: actions/cache@v2
        with:
          path: |
            $HOME/.ccache
            .ccache
            /home/runner/.ccache
          key: ${{ runner.os }}-${{ env.cache-name }}-${{ matrix.NEST_BUILD_TYPE }}
          restore-keys: |
            ${{ runner.os }}-${{ env.cache-name }}-${{ matrix.NEST_BUILD_TYPE }}
            ${{ runner.os }}-${{ env.cache-name }}
            ${{ runner.os }}

      - name: "Restore pip cache"
        env:
          cache-name: "pip-cache"
        uses: actions/cache@v2
        with:
          path: |
            /opt/hostedtoolcache/Python/**/site-packages/*
            $HOME/.cache/pip
          key: ${{ runner.os }}-python-${{ env.cache-name }}-${{ hashFiles('**/requirements.txt') }}
          restore-keys: |
            ${{ runner.os }}-python-${{ env.cache-name }}-
            ${{ runner.os }}-python-

      - name: "Install Python dependencies"
        run: |
          python -m pip install --upgrade pip setuptools
          python -c "import setuptools; print('package location:', setuptools.__file__)"
          python -m pip install --force-reinstall --upgrade scipy 'junitparser>=2' numpy pytest pytest-timeout pytest-xdist mpi4py cython matplotlib terminaltables pandoc pandas
          python -c "import pytest; print('package location:', pytest.__file__)"
          pip list

      - name: "Build NEST"
        run: |
          ccache -p
          ccache -s
          ccache -z
          ./build_support/ci_build.sh 2>&1 | tee ci_build.sh.log
          python build_support/parse_build_log.py ci_build.sh.log ${{ github.workspace }}
          ccache -s
        env:
          xNEST_BUILD_TYPE: ${{ matrix.NEST_BUILD_TYPE }}
          CMAKE_C_COMPILER_LAUNCHER: ccache
          CMAKE_CXX_COMPILER_LAUNCHER: ccache
          CHANGED_FILES: ${{ env.CHANGED_FILES }}
          #get changed files: https://github.com/marketplace/actions/get-changed-files

      - name: "Upload install and test results"
        uses: actions/upload-artifact@v3
        if: always()
        with:
          name: "${{ matrix.NEST_BUILD_TYPE }}-build-logs-${{ matrix.os }}-${{ matrix.cpp_compiler }}"
          path: |
            ci_build.sh.log
            install_manifest.txt
            **.log
            build/reports/**

      - name: "Upload binary artifacts"
        uses: actions/upload-artifact@v3
        if: '${{ matrix.NEST_BUILD_TYPE }} == "FULL"'
        with:
          name: "${{ matrix.NEST_BUILD_TYPE }}-build-${{ matrix.os }}-${{ matrix.cpp_compiler }}"
          path: |
            build/**
            result/**

  build_macos:
    if: ${{ !contains(github.event.head_commit.message, 'ci skip') }}
    runs-on: ${{ matrix.os }}
    needs: [clang-format, cppcheck, mypy, copyright_headers, unused_names, forbidden_types, build_linux]
    env:
      CXX_FLAGS: "-pedantic -Wextra -Woverloaded-virtual -Wno-unknown-pragmas"
    strategy:
      fail-fast: false
      matrix:
        os: [macos-latest]
        cpp_compiler: ["clang"]
        NEST_BUILD_TYPE: ["FULL_MACOS"]
    steps:
      - name: "Checkout repository content"
        uses: actions/checkout@v2
        with:
          fetch-depth: 0

      - name: "Find changed files"
        run: |
          echo "CHANGED_FILES<<EOF" >>$GITHUB_ENV
          echo "$(git diff --name-only ${{ github.event.before }}..${{ github.event.after }})" >>$GITHUB_ENV
          echo 'EOF' >>$GITHUB_ENV

      - name: "Set up Python 3.x"
        uses: actions/setup-python@v2
        with:
          python-version: 3.9

      - name: "Install MacOS system dependencies"
        run: |
          brew install coreutils gsl open-mpi libomp automake autoconf libtool boost
          brew info python

      - name: "Restore pip cache"
        env:
          cache-name: "pip-cache"
        uses: actions/cache@v2
        with:
          path: |
            /opt/hostedtoolcache/Python/**/site-packages/*
            $HOME/.cache/pip
          key: ${{ runner.os }}-python-${{ env.cache-name }}-${{ hashFiles('**/requirements.txt') }}
          restore-keys: |
            ${{ runner.os }}-python-${{ env.cache-name }}-
            ${{ runner.os }}-python-

      - name: "Install Python dependencies"
        run: |
          python -m pip install --upgrade pip setuptools
          python -c "import setuptools; print('package location:', setuptools.__file__)"
<<<<<<< HEAD
          python -m pip install --force-reinstall --upgrade scipy 'junitparser>=2' numpy pytest pytest-timeout pytest-xdist mpi4py cython matplotlib terminaltables pandoc
=======
          python -m pip install --force-reinstall --upgrade scipy "junitparser>=2" numpy pytest pytest-timeout pytest-xdist mpi4py cython matplotlib terminaltables pandoc pandas
>>>>>>> 01a7c724
          python -c "import pytest; print('package location:', pytest.__file__)"
          pip list

      - name: "Build NEST"
        run: |
          ./build_support/ci_build.sh 2>&1 | tee ci_build.sh.log
          python build_support/parse_build_log.py ci_build.sh.log ${{ github.workspace }}
        env:
          xNEST_BUILD_TYPE: ${{ matrix.NEST_BUILD_TYPE }}
          CHANGED_FILES: ${{ env.CHANGED_FILES }}
          #get changed files: https://github.com/marketplace/actions/get-changed-files

      - name: "Upload install and test results"
        uses: actions/upload-artifact@v3
        if: ${{ always() }}
        with:
          name: "${{ matrix.NEST_BUILD_TYPE }}-build-logs-${{ matrix.os }}-${{ matrix.cpp_compiler }}"
          path: |
            ci_build.sh.log
            install_manifest.txt
            **.log
            build/reports/**

      - name: "Upload binary artifacts"
        uses: actions/upload-artifact@v3
        #if: '${{ matrix.NEST_BUILD_TYPE }} == "FULL"'
        with:
          name: "${{ matrix.NEST_BUILD_TYPE }}-build-${{ matrix.os }}-${{ matrix.cpp_compiler }}"
          path: |
            build/**
            result/**

  build_conda:
    if: false
    needs: [build_linux]
    uses: conda-forge/nest-simulator-feedstock/.github/workflows/nest_trigger.yml@f9a89c898b4481931fe6b587c05547b42e758e46
    with:
      # see https://docs.github.com/en/actions/learn-github-actions/contexts#github-context
      commit_name: ${{ github.ref }}
      commit_hash: ${{ github.sha }}
<|MERGE_RESOLUTION|>--- conflicted
+++ resolved
@@ -438,11 +438,7 @@
           # --force-reinstall required to ensure executable is linked from bin dir in PATH
           python -m pip install --force-reinstall clang-format==13.0
           python -c "import setuptools; print('package location:', setuptools.__file__)"
-<<<<<<< HEAD
-          python -m pip install --force-reinstall --upgrade scipy numpy pytest pytest-timeout pytest-xdist mpi4py cython matplotlib terminaltables pandoc 'junitparser>=2'
-=======
           python -m pip install --force-reinstall --upgrade scipy 'junitparser>=2' numpy pytest pytest-timeout pytest-xdist mpi4py cython matplotlib terminaltables pandoc pandas
->>>>>>> 01a7c724
           python -c "import pytest; print('package location:', pytest.__file__)"
           pip list
 
@@ -651,11 +647,7 @@
         run: |
           python -m pip install --upgrade pip setuptools
           python -c "import setuptools; print('package location:', setuptools.__file__)"
-<<<<<<< HEAD
-          python -m pip install --force-reinstall --upgrade scipy 'junitparser>=2' numpy pytest pytest-timeout pytest-xdist mpi4py cython matplotlib terminaltables pandoc
-=======
-          python -m pip install --force-reinstall --upgrade scipy "junitparser>=2" numpy pytest pytest-timeout pytest-xdist mpi4py cython matplotlib terminaltables pandoc pandas
->>>>>>> 01a7c724
+          python -m pip install --force-reinstall --upgrade scipy 'junitparser>=2' numpy pytest pytest-timeout pytest-xdist mpi4py cython matplotlib terminaltables pandoc pandas
           python -c "import pytest; print('package location:', pytest.__file__)"
           pip list
 
