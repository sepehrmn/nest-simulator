#
# detailed syntax defined in
# https://docs.github.com/en/actions/learn-github-actions/workflow-syntax-for-github-actions
#
name: "NEST CI"

on: [push, pull_request]

jobs:
  clang-format:
    runs-on: "ubuntu-20.04"
    env:
      CLANG_REQUIRE_VERSION: 17.0.4
      CLANG_FORMAT_FILE: ".clang-format"
    steps:
      - name: Harden Runner
        uses: step-security/harden-runner@63c24ba6bd7ba022e95695ff85de572c04a18142 # v2.7.0
        with:
          egress-policy: audit
          disable-telemetry: true

      - name: "Checkout repository content"
        uses: actions/checkout@9bb56186c3b09b4f86b1c65136769dd318469633 # v4.1.2
        with:
          fetch-depth: 0

      - name: "Install dependencies"
        run: |
          python -m pip install --force-reinstall clang-format==${{ env.CLANG_REQUIRE_VERSION }}

      - name: "Run clang-format..."
        run: |
          files=$(find . \( -iname "*.h" -o -iname "*.c" -o -iname "*.cc" -o -iname "*.cpp" \) -not -path "./thirdparty/*")
          diff -u <(cat ${files}) <(clang-format ${files})

  cppcheck:
    runs-on: "ubuntu-20.04"
    steps:
      - name: Harden Runner
        uses: step-security/harden-runner@63c24ba6bd7ba022e95695ff85de572c04a18142 # v2.7.0
        with:
          egress-policy: audit
          disable-telemetry: true

      - name: "Checkout repository content"
        uses: actions/checkout@9bb56186c3b09b4f86b1c65136769dd318469633 # v4.1.2
        with:
          fetch-depth: 0

      - name: "Install Linux system dependencies"
        run: |
          sudo apt-get update
          sudo apt-get install cppcheck

      - name: "Run cppcheck..."
        run: |
          cppcheck --enable=all --language=c++ --std=c++17 -i sli/ --suppressions-list=.cppcheck_suppressions ./

  rstcheck:
    runs-on: "ubuntu-20.04"
    steps:
      - name: Harden Runner
        uses: step-security/harden-runner@63c24ba6bd7ba022e95695ff85de572c04a18142 # v2.7.0
        with:
          egress-policy: audit
          disable-telemetry: true

      - name: "Checkout repository content"
        uses: actions/checkout@9bb56186c3b09b4f86b1c65136769dd318469633 # v4.1.2
        with:
          fetch-depth: 0

      - name: "Set up Python 3.x"
        uses: actions/setup-python@0a5c61591373683505ea898e09a3ea4f39ef2b9c # v5.0.0
        with:
          python-version: 3.9

      - name: "Install dependencies"
        run: |
          pip install rstcheck

      - name: "Run rstcheck..."
        run: |
          rstcheck -r doc/

  vale:
    runs-on: "ubuntu-20.04"
    steps:
      - name: Harden Runner
        uses: step-security/harden-runner@63c24ba6bd7ba022e95695ff85de572c04a18142 # v2.7.0
        with:
          egress-policy: audit
          disable-telemetry: true

      - name: "Checkout repository content"
        uses: actions/checkout@9bb56186c3b09b4f86b1c65136769dd318469633 # v4.1.2
        with:
          fetch-depth: 0

      - name: "Set up Python 3.x"
        uses: actions/setup-python@0a5c61591373683505ea898e09a3ea4f39ef2b9c # v5.0.0
        with:
          python-version: 3.9

      - name: "Install dependencies"
        run: |
          sudo apt update
          sudo apt install python3-docutils
          wget --progress=dot:mega 'https://github.com/errata-ai/vale/releases/download/v2.26.0/vale_2.26.0_Linux_64-bit.tar.gz'
          echo '956577b214ce3db8fb11483f99a183cf65673e3bd47423c6d4ebe37f085cadc7 vale_2.26.0_Linux_64-bit.tar.gz' | sha256sum -c
          tar -xzf 'vale_2.26.0_Linux_64-bit.tar.gz'

      - name: "Run vale..."
        run: |
          ./vale -v
          ./vale doc

  copyright_headers:
    runs-on: "ubuntu-20.04"
    steps:
      - name: Harden Runner
        uses: step-security/harden-runner@63c24ba6bd7ba022e95695ff85de572c04a18142 # v2.7.0
        with:
          egress-policy: audit
          disable-telemetry: true

      - name: "Checkout repository content"
        uses: actions/checkout@9bb56186c3b09b4f86b1c65136769dd318469633 # v4.1.2
        with:
          fetch-depth: 0

      - name: "Set up Python 3.x"
        uses: actions/setup-python@0a5c61591373683505ea898e09a3ea4f39ef2b9c # v5.0.0
        with:
          python-version: 3.9

      - name: "Install dependencies"
        run: |
          pip install pydocstyle

      - name: "Check copyright headers..."
        run: |
          python build_support/check_copyright_headers.py

  unused_names:
    runs-on: "ubuntu-20.04"
    steps:
      - name: Harden Runner
        uses: step-security/harden-runner@63c24ba6bd7ba022e95695ff85de572c04a18142 # v2.7.0
        with:
          egress-policy: audit
          disable-telemetry: true

      - name: "Checkout repository content"
        uses: actions/checkout@9bb56186c3b09b4f86b1c65136769dd318469633 # v4.1.2
        with:
          fetch-depth: 0

      - name: "Set up Python 3.x"
        uses: actions/setup-python@0a5c61591373683505ea898e09a3ea4f39ef2b9c # v5.0.0
        with:
          python-version: 3.9

      - name: "Check for unused nest::names..."
        run: |
          python build_support/check_unused_names.py

  forbidden_types:
    runs-on: "ubuntu-20.04"
    steps:
      - name: Harden Runner
        uses: step-security/harden-runner@63c24ba6bd7ba022e95695ff85de572c04a18142 # v2.7.0
        with:
          egress-policy: audit
          disable-telemetry: true

      - name: "Checkout repository content"
        uses: actions/checkout@9bb56186c3b09b4f86b1c65136769dd318469633 # v4.1.2
        with:
          fetch-depth: 0

      - name: "Check for forbidden types..."
        run: |
          ./build_support/check_forbidden_types.sh

  lychee_IGNORED:
    runs-on: "ubuntu-20.04"
    steps:
      - name: Harden Runner
        uses: step-security/harden-runner@63c24ba6bd7ba022e95695ff85de572c04a18142 # v2.7.0
        with:
          egress-policy: audit
          disable-telemetry: true

      - name: "Checkout repository content"
        uses: actions/checkout@9bb56186c3b09b4f86b1c65136769dd318469633 # v4.1.2
        with:
          fetch-depth: 0

      - name: "Install dependencies"
        run: |
          wget --progress=dot:mega 'https://github.com/lycheeverse/lychee/releases/download/v0.8.2/lychee-v0.8.2-x86_64-unknown-linux-gnu.tar.gz'
          echo '12c27c9b6d551aea9178080d27de75ed26125b130722153399259432f723e606  lychee-v0.8.2-x86_64-unknown-linux-gnu.tar.gz' | sha256sum -c
          tar -xzf 'lychee-v0.8.2-x86_64-unknown-linux-gnu.tar.gz'

      - name: "Run lychee..."
        continue-on-error: true
        run: "pwd; ls -l; ./lychee build_support/ doc/{*.txt,*.md,htmldoc} examples/ lib* models/ nest* pynest/ testsuite/ *.md"
        # TODO: doc/auto_examples and doc/models need to be added here, but exists only after a `make html`
        env:
          GITHUB_TOKEN: ${{ secrets.GITHUB_TOKEN }}

  pydocstyle:
    runs-on: "ubuntu-20.04"
    steps:
      - name: Harden Runner
        uses: step-security/harden-runner@63c24ba6bd7ba022e95695ff85de572c04a18142 # v2.7.0
        with:
          egress-policy: audit
          disable-telemetry: true

      - name: "Checkout repository content"
        uses: actions/checkout@9bb56186c3b09b4f86b1c65136769dd318469633 # v4.1.2
        with:
          fetch-depth: 0

      - name: "Set up Python 3.x"
        uses: actions/setup-python@0a5c61591373683505ea898e09a3ea4f39ef2b9c # v5.0.0
        with:
          python-version: 3.9

      - name: "Install dependencies"
        run: |
          pip install pydocstyle

      - name: "Run pydocstyle..."
        run: |
          pydocstyle pynest/

  mypy:
    runs-on: "ubuntu-20.04"
    steps:
      - name: Harden Runner
        uses: step-security/harden-runner@63c24ba6bd7ba022e95695ff85de572c04a18142 # v2.7.0
        with:
          egress-policy: audit
          disable-telemetry: true

      - name: "Checkout repository content"
        uses: actions/checkout@9bb56186c3b09b4f86b1c65136769dd318469633 # v4.1.2
        with:
          fetch-depth: 0

      - name: "Set up Python 3.x"
        uses: actions/setup-python@0a5c61591373683505ea898e09a3ea4f39ef2b9c # v5.0.0
        with:
          python-version: 3.9

      - name: "Install dependencies"
        run: |
          pip install mypy matplotlib numpy scipy data-science-types

      - name: "Run mypy..."
        run: |
          mypy pynest/

  # pytest-linux:
  #   runs-on: "ubuntu-20.04"
  #   needs: [build_linux]
  #   env:
  #     NEST_VPATH: "build"
  #     NEST_RESULT: "result"

  #   strategy:
  #     fail-fast: true
  #     matrix:
  #       os: ["ubuntu-20.04"]
  #       cpp_compiler: ["gcc"]

  #       # available use flags (all default to "OFF"):
  #       use:
  #         - "boost, optimize, warning"  # formerly "minimal"
  #       #  - "openmp, python, gsl, ltdl, boost, optimize, warning"  # formerly "openmp_only"
  #       #  - "mpi, python, gsl, ltdl, boost, optimize, warning"  # formerly "mpi_only"
  #       #  - "openmp, mpi, python, gsl, ltdl, boost, sionlib, libneurosim, optimize, warning"  # formerly "full"

  #   steps:
  #     - name: "Download binary artifacts"
  #       uses: actions/download-artifact@v3
  #       with:
  #         name: "build-${{ matrix.os }}-${{ matrix.cpp_compiler }}-${{ matrix.use }}"

  #     - name: "Set up Python 3.x"
  #       uses: actions/setup-python@0a5c61591373683505ea898e09a3ea4f39ef2b9c # v5.0.0
  #       with:
  #         python-version: 3.9

  #     - name: "Install dependencies"
  #       run: |
  #         pip install pytest pytest-cov pytest-doctestplus

  #     - name: "Run pytest..."
  #       run: |
  #         pwd
  #         ls -lisa
  #         cd "$NEST_VPATH"
  #         pwd
  #         ls -lisa
  #         pytest testsuite/pytests/

  # pytest-mac:
  #   runs-on: "macos-latest"
  #   needs: [build_macos]
  #   steps:
  #     - name: "Checkout repository content"
  #       uses: actions/checkout@9bb56186c3b09b4f86b1c65136769dd318469633 # v4.1.2
  #       with:
  #         fetch-depth: 0

  #     - name: "Set up Python 3.x"
  #       uses: actions/setup-python@0a5c61591373683505ea898e09a3ea4f39ef2b9c # v5.0.0
  #       with:
  #         python-version: 3.9

  #     - name: "Install dependencies"
  #       run: |
  #         pip install pytest pytest-cov pytest-doctestplus

  #     - name: "Run pytest..."
  #       run: |
  #         pytest pynest/

  pylint:
    runs-on: "ubuntu-20.04"
    steps:
      - name: Harden Runner
        uses: step-security/harden-runner@63c24ba6bd7ba022e95695ff85de572c04a18142 # v2.7.0
        with:
          egress-policy: audit
          disable-telemetry: true

      - name: "Checkout repository content"
        uses: actions/checkout@9bb56186c3b09b4f86b1c65136769dd318469633 # v4.1.2
        with:
          fetch-depth: 0

      - name: "Set up Python 3.x"
        uses: actions/setup-python@0a5c61591373683505ea898e09a3ea4f39ef2b9c # v5.0.0
        with:
          python-version: 3.9

      - name: "Install dependencies"
        run: |
          pip install pylint

      - name: "Run pylint..."
        run: |
          pylint --jobs=$(nproc) pynest/ testsuite/pytests/*.py testsuite/regressiontests/*.py

  isort:
    runs-on: "ubuntu-20.04"
    steps:
      - name: "Checkout repository content"
        uses: actions/checkout@9bb56186c3b09b4f86b1c65136769dd318469633 # v4.1.2
        with:
          fetch-depth: 0

      - name: "Run isort..."
        uses: isort/isort-action@f14e57e1d457956c45a19c05a89cccdf087846e5  # 1.1.0
        with:
          configuration: --profile=black --thirdparty="nest" --check-only --diff

  black:
    runs-on: "ubuntu-20.04"
    steps:
      - name: Harden Runner
        uses: step-security/harden-runner@63c24ba6bd7ba022e95695ff85de572c04a18142 # v2.7.0
        with:
          egress-policy: audit
          disable-telemetry: true

      - name: "Checkout repository content"
        uses: actions/checkout@9bb56186c3b09b4f86b1c65136769dd318469633 # v4.1.2
        with:
          fetch-depth: 0

      - name: "Run black..."
        uses: psf/black@d9ad09a32b0e0481bb4fef548d35b7a49cc03c5d  # 23.12.0
        with:
          jupyter: true

  flake8:
    runs-on: "ubuntu-20.04"
    steps:
      - name: Harden Runner
        uses: step-security/harden-runner@63c24ba6bd7ba022e95695ff85de572c04a18142 # v2.7.0
        with:
          egress-policy: audit
          disable-telemetry: true

      - name: "Checkout repository content"
        uses: actions/checkout@9bb56186c3b09b4f86b1c65136769dd318469633 # v4.1.2
        with:
          fetch-depth: 0

      - name: "Set up Python 3.x"
        uses: actions/setup-python@0a5c61591373683505ea898e09a3ea4f39ef2b9c # v5.0.0
        with:
          python-version: 3.9

      - name: "Install dependencies"
        run: |
          pip install flake8

      - name: "Run flake8..."
        run: |
          flake8 .

  sphinx-rtd:
    # as close as possible to the Readthedocs setup (system install cmake, pip install -r doc/requirements.txt)
    runs-on: "ubuntu-20.04"
    needs: [pydocstyle, rstcheck, vale]
    steps:
      - name: Harden Runner
        uses: step-security/harden-runner@63c24ba6bd7ba022e95695ff85de572c04a18142 # v2.7.0
        with:
          egress-policy: audit
          disable-telemetry: true

      - name: "Checkout repository content"
        uses: actions/checkout@9bb56186c3b09b4f86b1c65136769dd318469633 # v4.1.2
        with:
          fetch-depth: 0

      - name: "Set up Python 3.x"
        uses: actions/setup-python@0a5c61591373683505ea898e09a3ea4f39ef2b9c # v5.0.0
        with:
          # Using 3.8 because Read the docs does not work with higher versions.
          # See also: https://github.com/nest/nest-simulator/pull/2744
          python-version: 3.8

      - name: "Install dependencies"
        run: |
          sudo apt update
          pip install -r doc/requirements.txt
          # The pandoc executable, which is required, cannot be installed via pip see: https://stackoverflow.com/a/71585691
          sudo apt install pandoc

      - name: "Test-build documentation"
        run: |
          mkdir -pv build
          cd build
          cmake -Dwith-userdoc=ON -DCMAKE_INSTALL_PREFIX=../install ..
          make docs |& tee sphinx-output.log

      - name: Upload artifacts
        uses: actions/upload-artifact@5d5d22a31266ced268874388b861e4b58bb5c2f3 # v4.3.1
        with:
          name: "sphinx-rtd output"
          path: |
            build/sphinx-output.log
            build/doc/_build/html/

  sphinx-conda:
    # as close as possible to the suggested user docs build in the documentation
    runs-on: "ubuntu-20.04"
    if: false
    needs: [pydocstyle, rstcheck, vale]
    steps:
      - name: Harden Runner
        uses: step-security/harden-runner@63c24ba6bd7ba022e95695ff85de572c04a18142 # v2.7.0
        with:
          egress-policy: audit
          disable-telemetry: true

      - name: "Checkout repository content"
        uses: actions/checkout@9bb56186c3b09b4f86b1c65136769dd318469633 # v4.1.2
        with:
          fetch-depth: 0

      - name: Install Conda
        uses: conda-incubator/setup-miniconda@030178870c779d9e5e1b4e563269f3aa69b04081   # v3.0.3
        with:
          auto-update-conda: true
          python-version: "3.7"

      - name: Install conda dependencies
        shell: bash -l {0}
        run: |
          conda info
          conda env create -p conda

      - name: "Test-build documentation"
        shell: bash -l {0}
        run: |
          conda activate conda/
          mkdir -pv build
          cd build
          cmake -DCMAKE_INSTALL_PREFIX=../install ..
          make html |& tee sphinx-output.log

      - name: Upload artifacts
        uses: actions/upload-artifact@5d5d22a31266ced268874388b861e4b58bb5c2f3 # v4.3.1
        with:
          path: |
            build/sphinx-output.log
            build/doc/_build/html/

  build_linux:
    if: ${{ !contains(github.event.head_commit.message, 'ci skip') }}
    runs-on: ${{ matrix.os }}
    needs: [clang-format, mypy, copyright_headers, unused_names, forbidden_types, pylint, isort, black, flake8]
    env:
      CXX_FLAGS: "-pedantic -Wextra -Woverloaded-virtual -Wno-unknown-pragmas"
      NEST_VPATH: "build"
      NEST_RESULT: "result"

    strategy:
      fail-fast: false
      matrix:
        os: ["ubuntu-20.04"]
        cpp_compiler: ["gcc"]

        # available use flags (all default to "OFF"):
        # openmp, mpi, python, gsl, ltdl, boost, sionlib, libneurosim, optimize, warning, userdoc, music
        use:
          - "boost, optimize, warning"
          - "openmp, python, gsl, ltdl, boost, optimize, warning"
          - "mpi, python, gsl, ltdl, boost, optimize, warning"
          - "openmp, mpi, python, gsl, ltdl, boost, hdf5, sionlib, libneurosim, optimize, warning, music"

    steps:
      - name: Harden Runner
        uses: step-security/harden-runner@63c24ba6bd7ba022e95695ff85de572c04a18142 # v2.7.0
        with:
          egress-policy: audit
          disable-telemetry: true

      - name: "Checkout repository content"
        uses: actions/checkout@9bb56186c3b09b4f86b1c65136769dd318469633 # v4.1.2
        with:
          fetch-depth: 0

      - name: "Set up Python 3.x"
        uses: actions/setup-python@0a5c61591373683505ea898e09a3ea4f39ef2b9c # v5.0.0
        with:
          python-version: 3.9

      - name: "Restore apt cache"
        uses: actions/cache@0c45773b623bea8c8e75f6c82b208c3cf94ea4f9 # v4.0.2
        env:
          cache-name: "apt-cache"
        with:
          path: |
            !/var/cache/apt/archives/lock
            !/var/cache/apt/archives/partial
            /var/cache/apt
          key: ${{ runner.os }}-system-${{ env.cache-name }}-${{ hashFiles('**/environment.yml') }}
          restore-keys: |
            ${{ runner.os }}-system-${{ env.cache-name }}-
            ${{ runner.os }}-system-

      - name: "Install Linux system dependencies"
        run: |
          sudo apt-get update
          # https://github.com/actions/virtual-environments/blob/main/images/linux/Ubuntu2004-README.md
          sudo apt-get install ccache
          sudo apt-get install libltdl-dev libreadline6-dev libncurses5-dev libgsl0-dev python3-all-dev jq libpcre3 libpcre3-dev
          sudo apt-get install tcl8.6 tcl8.6-dev tk8.6-dev
          # Install MPI dependencies regardless of whether we compile NEST with or without MPI, so the installation of MPI4Py works
          sudo apt-get install openmpi-bin libopenmpi-dev
          sudo apt-get install libboost-filesystem-dev libboost-regex-dev libboost-wave-dev libboost-python-dev libboost-program-options-dev libboost-test-dev
          sudo apt-get install pkg-config
          sudo ldconfig

      - name: "Install GSL system dependencies"
        if: "${{ contains(matrix.use, 'gsl') }}"
        run: |
          sudo apt-get install libgsl0-dev

      - name: "Install HDF5 system dependencies"
        if: "${{ contains(matrix.use, 'hdf5') }}"
        run: |
          sudo apt-get install libhdf5-dev

      - name: "Restore ccache"
        # Using CCache to re-use compiled objects from prior runs that have the same
        # source (hashed), compiler (mtime+size) and compile flags.
        env:
          cache-name: "ccache"
        uses: actions/cache@0c45773b623bea8c8e75f6c82b208c3cf94ea4f9 # v4.0.2
        with:
          path: |
            $HOME/.ccache
            .ccache
            /home/runner/.ccache
          key: ${{ runner.os }}-${{ env.cache-name }}-${{ matrix.cpp_compiler }}-${{ matrix.NEST_BUILD_TYPE }}
          restore-keys: |
            ${{ runner.os }}-${{ env.cache-name }}-${{ matrix.cpp_compiler }}-${{ matrix.NEST_BUILD_TYPE }}
            ${{ runner.os }}-${{ env.cache-name }}-${{ matrix.cpp_compiler }}
            ${{ runner.os }}-${{ env.cache-name }}
            ${{ runner.os }}

      - name: "Restore pip cache"
        env:
          cache-name: "pip-cache"
        uses: actions/cache@0c45773b623bea8c8e75f6c82b208c3cf94ea4f9 # v4.0.2
        with:
          path: |
            /opt/hostedtoolcache/Python/**/site-packages/*
            $HOME/.cache/pip
          key: ${{ runner.os }}-python-${{ env.cache-name }}-${{ hashFiles('**/requirements.txt') }}
          restore-keys: |
            ${{ runner.os }}-python-${{ env.cache-name }}-
            ${{ runner.os }}-python-

      - name: "Install Python dependencies"
        run: |
          python -m pip install --upgrade pip setuptools
          python -c "import setuptools; print('package location:', setuptools.__file__)"
          python -m pip install --force-reinstall --upgrade scipy 'junitparser>=2' numpy pytest pytest-timeout pytest-xdist cython matplotlib terminaltables pandoc pandas
          # Install mpi4py regardless of whether we compile NEST with or without MPI, so regressiontests/issue-1703.py will run in both cases
          python -m pip install --force-reinstall --upgrade mpi4py
          test \! -e "=2"   # assert junitparser is correctly quoted and '>' is not interpreted as shell redirect
          python -c "import pytest; print('package location:', pytest.__file__)"
          pip list

      - name: "Install h5py"
        if: "${{ contains(matrix.use, 'hdf5') }}"
        run: |
          python -m pip install --force-reinstall --upgrade --no-binary=h5py h5py

      - name: "Install MUSIC"
        if: "${{ contains(matrix.use, 'music') }}"
        run: |
          chmod +x build_support/install_music.sh
          ./build_support/install_music.sh

      - name: "Install SIONlib"
        if: "${{ contains(matrix.use, 'sionlib') }}"
        run: |
          chmod +x build_support/install_sionlib.sh
          ./build_support/install_sionlib.sh

      - name: "Install LibNeurosim – WARNING WARNING NO PROPER PYTHON INSTALL!"
        if: "${{ contains(matrix.use, 'libneurosim') }}"
        run: |
          chmod +x build_support/install_csa-libneurosim.sh
          PYLIB_DIR="$(python3 -c "import sysconfig; print(sysconfig.get_path('include'))" | sed 's/include/lib/')"
          ./build_support/install_csa-libneurosim.sh $PYLIB_DIR

      - name: "Configure NEST build"
        env:
          CMAKE_C_COMPILER_LAUNCHER: ccache
          CMAKE_CXX_COMPILER_LAUNCHER: ccache
        run: |
          mkdir -p "$NEST_VPATH/reports" "$NEST_RESULT"

          if [ "$xNEST_BUILD_COMPILER" = "CLANG" ]; then
              export CC=clang-11
              export CXX=clang++-11
          fi
          export CXX_FLAGS="-pedantic -Wextra -Wno-unknown-pragmas -D_GLIBCXX_ASSERTIONS"

          cd "$NEST_VPATH"
          cmake \
              -DCMAKE_INSTALL_PREFIX="$NEST_RESULT" \
              -DCMAKE_CXX_FLAGS="$CXX_FLAGS" \
              -Dwith-optimize=${{ contains(matrix.use, 'optimize') && 'ON' || 'OFF' }} \
              -Dwith-warning=${{ contains(matrix.use, 'warning') && 'ON' || 'OFF' }} \
              -Dwith-boost=${{ contains(matrix.use, 'boost') && 'ON' || 'OFF' }} \
              -Dwith-openmp=${{ contains(matrix.use, 'openmp') && 'ON' || 'OFF' }} \
              -Dwith-mpi=${{ contains(matrix.use, 'mpi') && 'ON' || 'OFF' }} \
              -Dwith-python=${{ contains(matrix.use, 'python') && 'ON' || 'OFF' }} \
              -Dwith-gsl=${{ contains(matrix.use, 'gsl') && 'ON' || 'OFF' }} \
              -Dwith-ltdl=${{ contains(matrix.use, 'ltdl') && 'ON' || 'OFF' }} \
              -Dwith-readline=${{ contains(matrix.use, 'readline') && 'ON' || 'OFF' }} \
              -Dwith-hdf5=${{ contains(matrix.use, 'hdf5') && 'ON' || 'OFF' }} \
              -Dwith-sionlib=${{ contains(matrix.use, 'sionlib') && '$HOME/.cache/sionlib.install' || 'OFF' }} \
              -Dwith-libneurosim=${{ contains(matrix.use, 'libneurosim') && '$HOME/.cache/libneurosim.install' || 'OFF' }} \
              -Dwith-music=${{ contains(matrix.use, 'music') && '$HOME/.cache/music.install' || 'OFF' }} \
              ..

      - name: "Add GCC problem matcher"
        run: |
          echo "::add-matcher::gcc_problem_matcher.json"

      - name: "Build NEST"
        run: |
          cd "$NEST_VPATH"
          env
          make VERBOSE=1

      - name: "Remove GCC problem matcher"
        run: |
          echo "::remove-matcher owner=gcc-problem-matcher::"

      - name: "Install NEST"
        run: |
          cd "$NEST_VPATH"
          make install

      - name: "Initialize Matplotlibrc"
        run: |
          # initialize matplotlib backend
          mkdir -p $HOME/.matplotlib
          echo "backend : svg" > $HOME/.matplotlib/matplotlibrc

      - name: "Run NEST testsuite"
        env:
          DO_TESTS_SKIP_TEST_REQUIRING_MANY_CORES: ${{ contains(matrix.use, 'mpi') && contains(matrix.use, 'openmp') }}
        run: |
          pwd
          cd "$NEST_VPATH"
          chmod -v u+x ${NEST_RESULT}/share/nest/testsuite/do_tests.sh
          make VERBOSE=1 installcheck

      - name: "Upload install and test results"
        uses: actions/upload-artifact@5d5d22a31266ced268874388b861e4b58bb5c2f3 # v4.3.1
        if: always()
        with:
          name: "build-logs-${{ matrix.os }}-${{ matrix.cpp_compiler }}-${{ matrix.use }}"
<<<<<<< HEAD
          path: |
            build/install_manifest.txt
            build/test_report_*/
=======
          path: /home/runner/work/nest-simulator/nest-simulator/build/test_report_*/
>>>>>>> d49d1b52

  build_macos:
    if: ${{ !contains(github.event.head_commit.message, 'ci skip') }}
    runs-on: ${{ matrix.os }}
    needs: [clang-format, mypy, copyright_headers, unused_names, forbidden_types, pylint, isort, black, flake8]
    env:
      CXX_FLAGS: "-pedantic -Wextra -Woverloaded-virtual -Wno-unknown-pragmas"
      NEST_VPATH: "build"
      NEST_RESULT: "result"

    strategy:
      fail-fast: false
      matrix:
        os: [macos-latest]
        cpp_compiler: ["clang"]

        # available use flags (all default to "OFF"):
        # openmp, mpi, python, gsl, ltdl, boost, hdf5, sionlib, libneurosim, optimize, warning, userdoc, music
        use:
          - "openmp, mpi, python, gsl, ltdl, boost, hdf5, optimize, warning"

    steps:
      - name: Harden Runner
        uses: step-security/harden-runner@63c24ba6bd7ba022e95695ff85de572c04a18142 # v2.7.0
        with:
          egress-policy: audit
          disable-telemetry: true

      - name: "Checkout repository content"
        uses: actions/checkout@9bb56186c3b09b4f86b1c65136769dd318469633 # v4.1.2
        with:
          fetch-depth: 0

      - name: "Set up Python 3.x"
        uses: actions/setup-python@0a5c61591373683505ea898e09a3ea4f39ef2b9c # v5.0.0
        with:
          python-version: 3.12

      - name: "Install MacOS system dependencies"
        run: |
          brew install coreutils gsl open-mpi libomp automake autoconf libtool boost hdf5

      - name: "Restore pip cache"
        env:
          cache-name: "pip-cache"
        uses: actions/cache@0c45773b623bea8c8e75f6c82b208c3cf94ea4f9 # v4.0.2
        with:
          path: |
            /opt/hostedtoolcache/Python/**/site-packages/*
            $HOME/.cache/pip
          key: ${{ runner.os }}-python-${{ env.cache-name }}-${{ hashFiles('**/requirements.txt') }}
          restore-keys: |
            ${{ runner.os }}-python-${{ env.cache-name }}-
            ${{ runner.os }}-python-

      - name: "Install Python dependencies"
        run: |
          python -m pip install --upgrade pip setuptools
          python -c "import setuptools; print('package location:', setuptools.__file__)"
          python -m pip install --force-reinstall --upgrade scipy 'junitparser>=2' numpy pytest pytest-timeout pytest-xdist mpi4py h5py cython matplotlib terminaltables pandoc pandas
          test \! -e "=2"   # assert junitparser is correctly quoted and '>' is not interpreted as shell redirect
          python -c "import pytest; print('package location:', pytest.__file__)"
          pip list

      - name: "Configure NEST build"
        run: |
          mkdir -p "$NEST_VPATH/reports" "$NEST_RESULT"

          cd "$NEST_VPATH"
          cmake \
              -DCMAKE_INSTALL_PREFIX="$NEST_RESULT" \
              -DCMAKE_CXX_FLAGS="$CXX_FLAGS" \
              -Dwith-optimize=${{ contains(matrix.use, 'optimize') && 'ON' || 'OFF' }} \
              -Dwith-warning=${{ contains(matrix.use, 'warning') && 'ON' || 'OFF' }} \
              -Dwith-boost=${{ contains(matrix.use, 'boost') && 'ON' || 'OFF' }} \
              -Dwith-openmp=${{ contains(matrix.use, 'openmp') && 'ON' || 'OFF' }} \
              ${{ contains(matrix.use, 'openmp') && '-DOpenMP_ROOT=$(brew --prefix libomp)' }} \
              -Dwith-mpi=${{ contains(matrix.use, 'mpi') && 'ON' || 'OFF' }} \
              -Dwith-python=${{ contains(matrix.use, 'python') && 'ON' || 'OFF' }} \
              -Dwith-gsl=${{ contains(matrix.use, 'gsl') && 'ON' || 'OFF' }} \
              -Dwith-ltdl=${{ contains(matrix.use, 'ltdl') && 'ON' || 'OFF' }} \
              -Dwith-readline=${{ contains(matrix.use, 'readline') && 'ON' || 'OFF' }} \
              -Dwith-hdf5=${{ contains(matrix.use, 'hdf5') && 'ON' || 'OFF' }} \
              -Dwith-sionlib=${{ contains(matrix.use, 'sionlib') && '$HOME/.cache/sionlib.install' || 'OFF' }} \
              -Dwith-libneurosim=${{ contains(matrix.use, 'libneurosim') && '$HOME/.cache/libneurosim.install' || 'OFF' }} \
              -Dwith-music=${{ contains(matrix.use, 'music') && '$HOME/.cache/music.install' || 'OFF' }} \
              ..

      - name: "Add GCC problem matcher"
        run: |
          echo "::add-matcher::gcc_problem_matcher.json"

      - name: "Build NEST"
        run: |
          cd "$NEST_VPATH"
          env
          make VERBOSE=1

      - name: "Remove GCC problem matcher"
        run: |
          echo "::remove-matcher owner=gcc-problem-matcher::"

      - name: "Install NEST"
        run: |
          cd "$NEST_VPATH"
          make install

      - name: "Initialize Matplotlibrc"
        run: |
          # initialize matplotlib backend
          mkdir -p $HOME/.matplotlib
          echo "backend : svg" > $HOME/.matplotlib/matplotlibrc

      - name: "Run NEST testsuite"
        run: |
          pwd
          cd "$NEST_VPATH"
          chmod -v u+x ${NEST_RESULT}/share/nest/testsuite/do_tests.sh
          make VERBOSE=1 installcheck

      - name: "Upload install and test results"
        uses: actions/upload-artifact@5d5d22a31266ced268874388b861e4b58bb5c2f3 # v4.3.1
        if: ${{ always() }}
        with:
<<<<<<< HEAD
          name: "${{ matrix.NEST_BUILD_TYPE }}-build-logs-${{ matrix.os }}-${{ matrix.cpp_compiler }}"
          path: |
            build/install_manifest.txt
            build/test_report_*/
=======
          name: "build_logs_macos"
          path: /Users/runner/work/nest-simulator/nest-simulator/build/test_report_*/
>>>>>>> d49d1b52
<|MERGE_RESOLUTION|>--- conflicted
+++ resolved
@@ -720,13 +720,9 @@
         if: always()
         with:
           name: "build-logs-${{ matrix.os }}-${{ matrix.cpp_compiler }}-${{ matrix.use }}"
-<<<<<<< HEAD
           path: |
             build/install_manifest.txt
             build/test_report_*/
-=======
-          path: /home/runner/work/nest-simulator/nest-simulator/build/test_report_*/
->>>>>>> d49d1b52
 
   build_macos:
     if: ${{ !contains(github.event.head_commit.message, 'ci skip') }}
@@ -851,12 +847,7 @@
         uses: actions/upload-artifact@5d5d22a31266ced268874388b861e4b58bb5c2f3 # v4.3.1
         if: ${{ always() }}
         with:
-<<<<<<< HEAD
           name: "${{ matrix.NEST_BUILD_TYPE }}-build-logs-${{ matrix.os }}-${{ matrix.cpp_compiler }}"
           path: |
             build/install_manifest.txt
-            build/test_report_*/
-=======
-          name: "build_logs_macos"
-          path: /Users/runner/work/nest-simulator/nest-simulator/build/test_report_*/
->>>>>>> d49d1b52
+            build/test_report_*/