# nest/CMakeLists.txt
#
# This file is part of NEST.
#
# Copyright (C) 2004 The NEST Initiative
#
# NEST is free software: you can redistribute it and/or modify
# it under the terms of the GNU General Public License as published by
# the Free Software Foundation, either version 2 of the License, or
# (at your option) any later version.
#
# NEST is distributed in the hope that it will be useful,
# but WITHOUT ANY WARRANTY; without even the implied warranty of
# MERCHANTABILITY or FITNESS FOR A PARTICULAR PURPOSE.  See the
# GNU General Public License for more details.
#
# You should have received a copy of the GNU General Public License
# along with NEST.  If not, see <http://www.gnu.org/licenses/>.

set( nest_sources
    neststartup.cpp neststartup.h
    )

add_executable( nest main.cpp ${nest_sources} )
if ( IS_BLUEGENE AND static-libraries )
    set_target_properties( nest
        PROPERTIES
        LINK_SEARCH_END_STATIC TRUE
        LINK_SEARCH_START_STATIC TRUE
        )
endif ()

if ( NOT APPLE )
    set_target_properties( nest
        PROPERTIES
        LINK_FLAGS "-Wl,--no-as-needed"
        )
endif ()

add_library( nest_lib ${nest_sources} )

if ( NOT APPLE )
    set_target_properties( nest_lib
        PROPERTIES
        OUTPUT_NAME nest
        LINK_FLAGS "-Wl,--no-as-needed"
        )
else ()
    set_target_properties( nest_lib
        PROPERTIES
        OUTPUT_NAME nest

        # delay lookup of symbols from libpython when building with MPI4Py
        LINK_FLAGS "-Wl,-undefined -Wl,dynamic_lookup"
        )
endif ()

target_link_libraries( nest
    nestutil nestkernel sli_lib sli_readline
    ${SLI_MODULES} ${EXTERNAL_MODULE_LIBRARIES} OpenMP::OpenMP_CXX )

target_link_libraries( nest_lib
<<<<<<< HEAD
    nestutil nestkernel sli_lib ${SLI_MODULES} ${EXTERNAL_MODULE_LIBRARIES}
=======
    nestutil nestkernel random sli_lib ${SLI_MODULES} ${EXTERNAL_MODULE_LIBRARIES}
>>>>>>> 69c826ab
    OpenMP::OpenMP_CXX )

target_include_directories( nest PRIVATE
    ${PROJECT_SOURCE_DIR}/thirdparty
    ${PROJECT_BINARY_DIR}/nest
    ${PROJECT_BINARY_DIR}/libnestutil
    ${PROJECT_SOURCE_DIR}/libnestutil
    ${PROJECT_SOURCE_DIR}/sli
    ${PROJECT_SOURCE_DIR}/nestkernel
    ${SLI_MODULE_INCLUDE_DIRS}
    )


target_compile_definitions( nest PRIVATE
    -D_BUILD_NEST_CLI
)

target_include_directories( nest_lib PRIVATE
    ${PROJECT_SOURCE_DIR}/thirdparty
    ${PROJECT_BINARY_DIR}/nest
    ${PROJECT_SOURCE_DIR}/libnestutil
    ${PROJECT_BINARY_DIR}/libnestutil
    ${PROJECT_SOURCE_DIR}/sli
    ${PROJECT_SOURCE_DIR}/nestkernel
    ${SLI_MODULE_INCLUDE_DIRS}
    ${Python_INCLUDE_DIRS}
    )


if ( HAVE_PYTHON )
  target_compile_definitions( nest_lib PRIVATE
      -D_IS_PYNEST
      )
endif ()

install( TARGETS nest nest_lib
    LIBRARY DESTINATION ${CMAKE_INSTALL_LIBDIR}/nest
    ARCHIVE DESTINATION ${CMAKE_INSTALL_LIBDIR}/nest
    RUNTIME DESTINATION ${CMAKE_INSTALL_BINDIR}
    )

FILTER_HEADERS("${nest_sources}" install_headers )
install( FILES ${install_headers}
    DESTINATION ${CMAKE_INSTALL_INCLUDEDIR}/nest)<|MERGE_RESOLUTION|>--- conflicted
+++ resolved
@@ -60,11 +60,7 @@
     ${SLI_MODULES} ${EXTERNAL_MODULE_LIBRARIES} OpenMP::OpenMP_CXX )
 
 target_link_libraries( nest_lib
-<<<<<<< HEAD
     nestutil nestkernel sli_lib ${SLI_MODULES} ${EXTERNAL_MODULE_LIBRARIES}
-=======
-    nestutil nestkernel random sli_lib ${SLI_MODULES} ${EXTERNAL_MODULE_LIBRARIES}
->>>>>>> 69c826ab
     OpenMP::OpenMP_CXX )
 
 target_include_directories( nest PRIVATE
