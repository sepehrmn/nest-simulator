/*
 *  neststartup.h
 *
 *  This file is part of NEST.
 *
 *  Copyright (C) 2004 The NEST Initiative
 *
 *  NEST is free software: you can redistribute it and/or modify
 *  it under the terms of the GNU General Public License as published by
 *  the Free Software Foundation, either version 2 of the License, or
 *  (at your option) any later version.
 *
 *  NEST is distributed in the hope that it will be useful,
 *  but WITHOUT ANY WARRANTY; without even the implied warranty of
 *  MERCHANTABILITY or FITNESS FOR A PARTICULAR PURPOSE.  See the
 *  GNU General Public License for more details.
 *
 *  You should have received a copy of the GNU General Public License
 *  along with NEST.  If not, see <http://www.gnu.org/licenses/>.
 *
 */

#ifndef NEST_STARTUP_H
#define NEST_STARTUP_H

// Generated includes:
#include "config.h"

#if defined( HAVE_LIBNEUROSIM ) && defined( _IS_PYNEST )

// External includes:
#include <neurosim/pyneurosim.h>

// Includes from conngen:
#include "conngenmodule.h"

// Includes from sli:
#include "datum.h"

#define CYTHON_isConnectionGenerator( x ) PNS::isConnectionGenerator( x )
Datum* CYTHON_unpackConnectionGeneratorDatum( PyObject* );

#else // #if defined( HAVE_LIBNEUROSIM ) && defined( _IS_PYNEST )
#define CYTHON_isConnectionGenerator( x ) 0
#define CYTHON_unpackConnectionGeneratorDatum( x ) NULL
#endif // #if defined( HAVE_LIBNEUROSIM ) && defined( _IS_PYNEST )

class SLIInterpreter;

#ifdef _IS_PYNEST

#define CYTHON_DEREF( x ) ( *x )
#define CYTHON_ADDR( x ) ( &x )

#include <string>
<<<<<<< HEAD
int neststartup( int argc, char** argv, SLIInterpreter& engine, std::string modulepath = "" );
#else  // #ifdef _IS_PYNEST
int neststartup( int argc, char** argv, SLIInterpreter& engine );
#endif // #ifdef _IS_PYNEST

void nestshutdown( int exitcode );
=======
int neststartup( int* argc,
  char*** argv,
  SLIInterpreter& engine,
  nest::Network*& pNet,
  std::string modulepath = "" );

#else
int neststartup( int* argc, char*** argv, SLIInterpreter& engine, nest::Network*& pNet );
#endif
>>>>>>> 85278e4c

SLIInterpreter& get_engine();

#endif // #ifndef NEST_STARTUP_H<|MERGE_RESOLUTION|>--- conflicted
+++ resolved
@@ -53,24 +53,12 @@
 #define CYTHON_ADDR( x ) ( &x )
 
 #include <string>
-<<<<<<< HEAD
-int neststartup( int argc, char** argv, SLIInterpreter& engine, std::string modulepath = "" );
+int neststartup( int* argc, char*** argv, SLIInterpreter& engine, std::string modulepath = "" );
 #else  // #ifdef _IS_PYNEST
-int neststartup( int argc, char** argv, SLIInterpreter& engine );
+int neststartup( int* argc, char*** argv, SLIInterpreter& engine );
 #endif // #ifdef _IS_PYNEST
 
 void nestshutdown( int exitcode );
-=======
-int neststartup( int* argc,
-  char*** argv,
-  SLIInterpreter& engine,
-  nest::Network*& pNet,
-  std::string modulepath = "" );
-
-#else
-int neststartup( int* argc, char*** argv, SLIInterpreter& engine, nest::Network*& pNet );
-#endif
->>>>>>> 85278e4c
 
 SLIInterpreter& get_engine();
 
