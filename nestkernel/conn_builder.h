--- conflicted
+++ resolved
@@ -101,9 +101,6 @@
 
   bool all_parameters_scalar_() const;
 
-<<<<<<< HEAD
-  bool change_connected_synaptic_elements( size_t, size_t, const size_t, int );
-=======
   /**
    * Updates the number of connected synaptic elements in the target and the source.
    *
@@ -114,7 +111,6 @@
    * @return A bool indicating if the target node is on the local thread/process or not
    */
   bool change_connected_synaptic_elements( size_t snode_id, size_t tnode_id, const size_t tid, int update );
->>>>>>> 1a5838eb
 
   virtual bool
   supports_symmetric() const
