/*
 *  kernel_manager.cpp
 *
 *  This file is part of NEST.
 *
 *  Copyright (C) 2004 The NEST Initiative
 *
 *  NEST is free software: you can redistribute it and/or modify
 *  it under the terms of the GNU General Public License as published by
 *  the Free Software Foundation, either version 2 of the License, or
 *  (at your option) any later version.
 *
 *  NEST is distributed in the hope that it will be useful,
 *  but WITHOUT ANY WARRANTY; without even the implied warranty of
 *  MERCHANTABILITY or FITNESS FOR A PARTICULAR PURPOSE.  See the
 *  GNU General Public License for more details.
 *
 *  You should have received a copy of the GNU General Public License
 *  along with NEST.  If not, see <http://www.gnu.org/licenses/>.
 *
 */

#include "kernel_manager.h"

nest::KernelManager* nest::KernelManager::kernel_manager_instance_ = 0;

void
nest::KernelManager::create_kernel_manager()
{
#pragma omp critical( create_kernel_manager )
  {
    if ( kernel_manager_instance_ == 0 )
    {
      kernel_manager_instance_ = new KernelManager();
      assert( kernel_manager_instance_ );
    }
  }
}

void
nest::KernelManager::destroy_kernel_manager()
{
  delete kernel_manager_instance_;
}

nest::KernelManager::KernelManager()
{
}

nest::KernelManager::~KernelManager()
{
}

void
nest::KernelManager::init()
{
  logging_manager.init();
  vp_manager.init();
  io_manager.init();
<<<<<<< HEAD
  node_manager.init();
=======
  simulation_manager.init();
>>>>>>> 2eb8b9ac
}

void
nest::KernelManager::reset()
{
  logging_manager.reset();
  vp_manager.reset();
<<<<<<< HEAD
  io_manager.init();
  node_manager.reset(); // put this before model_manager.reset()
=======
  io_manager.reset();
  simulation_manager.reset();
>>>>>>> 2eb8b9ac
}

void
nest::KernelManager::set_status( const DictionaryDatum& dict )
{
  logging_manager.set_status( dict );
  vp_manager.set_status( dict );
  io_manager.set_status( dict );
<<<<<<< HEAD
  node_manager.set_status( dict ); // has to be called last
=======
  simulation_manager.set_status( dict );
>>>>>>> 2eb8b9ac
}

void
nest::KernelManager::get_status( DictionaryDatum& dict )
{
  logging_manager.get_status( dict );
  vp_manager.get_status( dict );
  io_manager.get_status( dict );
<<<<<<< HEAD
  node_manager.get_status( dict );
=======
  simulation_manager.get_status( dict );
>>>>>>> 2eb8b9ac
}<|MERGE_RESOLUTION|>--- conflicted
+++ resolved
@@ -57,11 +57,8 @@
   logging_manager.init();
   vp_manager.init();
   io_manager.init();
-<<<<<<< HEAD
   node_manager.init();
-=======
   simulation_manager.init();
->>>>>>> 2eb8b9ac
 }
 
 void
@@ -69,13 +66,9 @@
 {
   logging_manager.reset();
   vp_manager.reset();
-<<<<<<< HEAD
-  io_manager.init();
   node_manager.reset(); // put this before model_manager.reset()
-=======
   io_manager.reset();
   simulation_manager.reset();
->>>>>>> 2eb8b9ac
 }
 
 void
@@ -84,11 +77,8 @@
   logging_manager.set_status( dict );
   vp_manager.set_status( dict );
   io_manager.set_status( dict );
-<<<<<<< HEAD
+  simulation_manager.set_status( dict );
   node_manager.set_status( dict ); // has to be called last
-=======
-  simulation_manager.set_status( dict );
->>>>>>> 2eb8b9ac
 }
 
 void
@@ -97,9 +87,6 @@
   logging_manager.get_status( dict );
   vp_manager.get_status( dict );
   io_manager.get_status( dict );
-<<<<<<< HEAD
+  simulation_manager.get_status( dict );
   node_manager.get_status( dict );
-=======
-  simulation_manager.get_status( dict );
->>>>>>> 2eb8b9ac
 }