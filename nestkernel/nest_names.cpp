/*
 *  nest_names.cpp
 *
 *  This file is part of NEST.
 *
 *  Copyright (C) 2004 The NEST Initiative
 *
 *  NEST is free software: you can redistribute it and/or modify
 *  it under the terms of the GNU General Public License as published by
 *  the Free Software Foundation, either version 2 of the License, or
 *  (at your option) any later version.
 *
 *  NEST is distributed in the hope that it will be useful,
 *  but WITHOUT ANY WARRANTY; without even the implied warranty of
 *  MERCHANTABILITY or FITNESS FOR A PARTICULAR PURPOSE.  See the
 *  GNU General Public License for more details.
 *
 *  You should have received a copy of the GNU General Public License
 *  along with NEST.  If not, see <http://www.gnu.org/licenses/>.
 *
 */
#include "nest_names.h"

namespace nest
{

namespace names
{

const Name a( "a" );
const Name a_acausal( "a_acausal" );
const Name a_causal( "a_causal" );
const Name A_LTD( "A_LTD" );
const Name A_LTD_const( "A_LTD_const" );
const Name A_LTP( "A_LTP" );
const Name A_minus( "A_minus" );
const Name A_plus( "A_plus" );
const Name a_thresh_th( "a_thresh_th" );
const Name a_thresh_tl( "a_thresh_tl" );
const Name acceptable_latency( "acceptable_latency" );
const Name accumulator( "accumulator" );
const Name Act_m( "Act_m" );
const Name Act_n( "Act_n" );
const Name activity( "activity" );
const Name adaptive_spike_buffers( "adaptive_spike_buffers" );
const Name adaptive_target_buffers( "adaptive_target_buffers" );
const Name ahp_bug( "ahp_bug" );
const Name allow_offgrid_spikes( "allow_offgrid_spikes" );
const Name allow_offgrid_times( "allow_offgrid_times" );
const Name alpha( "alpha" );
const Name alpha_1( "alpha_1" );
const Name alpha_2( "alpha_2" );
const Name Aminus( "Aminus" );
const Name Aminus_triplet( "Aminus_triplet" );
const Name AMPA( "AMPA" );
const Name amplitude( "amplitude" );
const Name amplitude_times( "amplitude_times" );
const Name amplitude_values( "amplitude_values" );
const Name Aplus( "Aplus" );
const Name Aplus_triplet( "Aplus_triplet" );
const Name archiver_length( "archiver_length" );
const Name autapses( "autapses" );
const Name available( "available" );

const Name b( "b" );
const Name beta( "beta" );
const Name beta_Ca( "beta_Ca" );
const Name binary( "binary" );
const Name buffer_size_secondary_events( "buffer_size_secondary_events" );
const Name buffer_size_spike_data( "buffer_size_spike_data" );
const Name buffer_size_target_data( "buffer_size_target_data" );

const Name c( "c" );
const Name c_1( "c_1" );
const Name c_2( "c_2" );
const Name c_3( "c_3" );
const Name C_m( "C_m" );
const Name Ca( "Ca" );
const Name calibrate( "calibrate" );
const Name calibrate_node( "calibrate_node" );
const Name capacity( "capacity" );
const Name clear( "clear" );
const Name close_after_simulate( "close_after_simulate" );
const Name close_on_reset( "close_on_reset" );
const Name configbit_0( "configbit_0" );
const Name configbit_1( "configbit_1" );
const Name connection_count( "connection_count" );
const Name connection_type( "connection_type" );
const Name consistent_integration( "consistent_integration" );
const Name contextual_field( "contextual_field" );
const Name continuous( "continuous" );
const Name count_covariance( "count_covariance" );
const Name count_histogram( "count_histogram" );
const Name covariance( "covariance" );
const Name currents( "currents" );
const Name customdict( "customdict" );

const Name d( "d" );
const Name data( "data" );
const Name data_path( "data_path" );
const Name data_prefix( "data_prefix" );
const Name dead_time( "dead_time" );
const Name dead_time_random( "dead_time_random" );
const Name dead_time_shape( "dead_time_shape" );
const Name delay( "delay" );
const Name delay_u_bars( "delay_u_bars" );
const Name delays( "delays" );
const Name deliver_interval( "deliver_interval" );
const Name delta( "delta" );
const Name delta_P( "delta_P" );
const Name Delta_T( "Delta_T" );
const Name delta_tau( "delta_tau" );
const Name delta_u( "delta_u" );
const Name Delta_V( "Delta_V" );
const Name dg( "dg" );
const Name dg_ex( "dg_ex" );
const Name dg_in( "dg_in" );
const Name dI_syn_ex( "dI_syn_ex" );
const Name dI_syn_in( "dI_syn_in" );
const Name dict_miss_is_error( "dict_miss_is_error" );
const Name diffusion_factor( "diffusion_factor" );
const Name distal_curr( "distal_curr" );
const Name distal_exc( "distal_exc" );
const Name distal_inh( "distal_inh" );
const Name distribution( "distribution" );
const Name drift_factor( "drift_factor" );
const Name driver_readout_time( "driver_readout_time" );
const Name dt( "dt" );
const Name dU( "U" );

const Name E_ahp( "E_ahp" );
const Name E_c("E_c");
const Name E_ex( "E_ex" );
const Name E_in( "E_in" );
const Name E_K( "E_K" );
const Name E_L( "E_L" );
const Name E_Na( "E_Na" );
const Name E_r("E_r");
const Name E_rc("E_rc"); // Average output probability for joint r and c - specific to kp neurons
const Name E_rev( "E_rev" );
const Name E_rev_AMPA( "E_rev_AMPA" );
const Name E_rev_GABA_A( "E_rev_GABA_A" );
const Name E_rev_GABA_B( "E_rev_GABA_B" );
const Name E_rev_h( "E_rev_h" );
const Name E_rev_KNa( "E_rev_KNa" );
const Name E_rev_NaP( "E_rev_NaP" );
const Name E_rev_NMDA( "E_rev_NMDA" );
const Name E_rev_T( "E_rev_T" );
const Name E_rr( "E_rr" );
const Name E_sfa( "E_sfa" );
const Name element_type( "element_type" );
const Name elementsize( "elementsize" );
const Name eps( "eps" );
const Name equilibrate( "equilibrate" );
const Name error( "error" );
const Name eta( "eta" );
const Name events( "events" );
const Name ex_spikes( "ex_spikes" );

const Name fbuffer_size( "fbuffer_size" );
const Name file( "file" );
const Name file_extension( "file_extension" );
const Name filenames( "filenames" );
const Name flush_after_simulate( "flush_after_simulate" );
const Name flush_records( "flush_records" );
const Name frequency( "frequency" );
const Name frozen( "frozen" );

const Name g( "g" );
const Name g_ahp( "g_ahp" );
const Name g_AMPA( "g_AMPA" );
const Name g_ex( "g_ex" );
const Name g_GABA_A( "g_GABA_A" );
const Name g_GABA_B( "g_GABA_B" );
const Name g_in( "g_in" );
const Name g_K( "g_K" );
const Name g_KL( "g_KL" );
const Name g_Kv1( "g_Kv1" );
const Name g_Kv3( "g_Kv3" );
const Name g_L( "g_L" );
const Name g_Na( "g_Na" );
const Name g_NaL( "g_NaL" );
const Name g_NMDA( "g_NMDA" );
const Name g_pd( "g_pd" );
const Name g_peak_AMPA( "g_peak_AMPA" );
const Name g_peak_GABA_A( "g_peak_GABA_A" );
const Name g_peak_GABA_B( "g_peak_GABA_B" );
const Name g_peak_h( "g_peak_h" );
const Name g_peak_KNa( "g_peak_KNa" );
const Name g_peak_NaP( "g_peak_NaP" );
const Name g_peak_NMDA( "g_peak_NMDA" );
const Name g_peak_T( "g_peak_T" );
const Name g_rr( "g_rr" );
const Name g_sfa( "g_sfa" );
const Name g_sp( "g_sp" );
const Name GABA_A( "GABA_A" );
const Name GABA_B( "GABA_B" );
const Name gamma_shape( "gamma_shape" );
const Name gaussian( "gaussian" );
const Name global_id( "global_id" );
const Name grng( "grng" );
const Name grng_seed( "grng_seed" );
const Name growth_curve( "growth_curve" );
const Name growth_factor_buffer_spike_data( "growth_factor_buffer_spike_data" );
const Name growth_factor_buffer_target_data( "growth_factor_buffer_target_data" );
const Name growth_rate( "growth_rate" );
const Name gsl_error_tol( "gsl_error_tol" );

const Name h( "h" );
const Name has_connections( "has_connections" );
const Name has_delay( "has_delay" );
const Name histogram( "histogram" );
const Name histogram_correction( "histogram_correction" );
const Name HMIN( "HMIN" );

const Name I( "I" );
const Name I_ahp( "I_ahp" );
const Name I_e( "I_e" );
const Name I_h( "I_h" );
const Name I_KNa( "I_KNa" );
const Name I_NaP( "I_NaP" );
const Name I_sp( "I_sp" );
const Name I_stc( "I_stc" );
const Name I_syn( "I_syn" );
const Name I_syn_ex( "I_syn_ex" );
const Name I_syn_in( "I_syn_in" );
const Name I_T( "I_T" );
const Name in_spikes( "in_spikes" );
const Name Inact_h( "Inact_h" );
const Name Inact_p( "Inact_p" );
const Name indegree( "indegree" );
const Name index_map( "index_map" );
const Name individual_spike_trains( "individual_spike_trains" );
const Name init_flag( "init_flag" );
const Name instant_unblock_NMDA( "instant_unblock_NMDA" );
const Name instantiations( "instantiations" );
const Name integration_type("integration_type");
const Name Interpol_Order( "Interpol_Order" );
const Name interval( "interval" );
const Name is_refractory( "is_refractory" );

<<<<<<< HEAD
const Name k1( "k1" );
const Name k2( "k2" );
=======
const Name keep_source_table( "keep_source_table" );
>>>>>>> ba8feb49
const Name Kplus( "Kplus" );
const Name Kplus_triplet( "Kplus_triplet" );

const Name label( "label" );
const Name lambda( "lambda" );
const Name lambda_0( "lambda_0" );
const Name len_kernel( "len_kernel" );
const Name linear( "linear" );
const Name linear_summation( "linear_summation" );
const Name local( "local" );
const Name local_id( "local_id" );
const Name local_num_threads( "local_num_threads" );
const Name local_spike_counter( "local_spike_counter" );
const Name lookuptable_0( "lookuptable_0" );
const Name lookuptable_1( "lookuptable_1" );
const Name lookuptable_2( "lookuptable_2" );

const Name make_symmetric( "make_symmetric" );
const Name max_buffer_size_spike_data( "max_buffer_size_spike_data" );
const Name max_buffer_size_target_data( "max_buffer_size_target_data" );
const Name max_num_syn_models( "max_num_syn_models" );
const Name max_delay( "max_delay" );
const Name MAXERR( "MAXERR" );
const Name mean( "mean" );
const Name memory( "memory" );
const Name message_times( "messages_times" );
const Name messages( "messages" );
const Name min_delay( "min_delay" );
const Name model( "model" );
const Name mother_rng( "mother_rng" );
const Name mother_seed( "mother_seed" );
const Name ms_per_tic( "ms_per_tic" );
const Name mu( "mu" );
const Name mu_minus( "mu_minus" );
const Name mu_plus( "mu_plus" );
const Name mult_coupling( "mult_coupling" );
const Name multapses( "multapses" );
const Name music_channel( "music_channel" );

const Name n( "n" );
const Name N( "N" );
const Name N_channels( "N_channels" );
const Name n_events( "n_events" );
const Name n_messages( "n_messages" );
const Name n_proc( "n_proc" );
const Name n_receptors( "n_receptors" );
const Name n_synapses( "n_synapses" );
const Name network_size( "network_size" );
const Name neuron( "neuron" );
const Name next_readout_time( "next_readout_time" );
const Name NMDA( "NMDA" );
const Name no_synapses( "no_synapses" );
const Name node_uses_wfr( "node_uses_wfr" );
const Name noise( "noise" );
const Name noisy_rate( "noisy_rate" );
const Name num_connections( "num_connections" );
const Name num_processes( "num_processes" );
const Name number_of_children( "number_of_children" );

const Name off_grid_spiking( "off_grid_spiking" );
const Name offset( "offset" );
const Name offsets( "offsets" );
const Name omega( "omega" );
const Name order( "order" );
const Name origin( "origin" );
const Name other( "other" );
const Name outdegree( "outdegree" );
const Name overwrite_files( "overwrite_files" );

const Name p( "p" );
const Name P( "P" );
const Name p_copy( "p_copy" );
const Name p_transmit( "p_transmit" );
const Name parent( "parent" );
const Name phase( "phase" );
const Name phis( "phis" );
const Name port( "port" );
const Name port_name( "port_name" );
const Name port_width( "port_width" );
const Name ports( "ports" );
const Name post_synaptic_element( "post_synaptic_element" );
const Name post_trace( "post_trace" );
const Name pre_synaptic_element( "pre_synaptic_element" );
const Name precise_times( "precise_times" );
const Name precision( "precision" );
const Name print_time( "print_time" );
const Name proximal_curr( "proximal_curr" );
const Name proximal_exc( "proximal_exc" );
const Name proximal_inh( "proximal_inh" );
const Name psi( "psi" );
const Name published( "published" );
const Name pulse_times( "pulse_times" );

const Name q_rr( "q_rr" );
const Name q_sfa( "q_sfa" );
const Name q_stc( "q_stc" );

const Name rate( "rate" );
const Name rate_times( "rate_times" );
const Name rate_values( "rate_values" );
const Name readout_cycle_duration( "readout_cycle_duration" );
const Name receptor_type( "receptor_type" );
const Name receptor_types( "receptor_types" );
const Name receptors( "receptors" );
const Name receptive_field( "receptive_field" );
const Name record_from( "record_from" );
const Name record_to( "record_to" );
const Name recordables( "recordables" );
const Name recorder( "recorder" );
const Name rectify_output( "rectify_output" );
const Name refractory_input( "refractory_input" );
const Name registered( "registered" );
const Name relative_amplitude( "relative_amplitude" );
const Name requires_symmetric( "requires_symmetric" );
const Name reset_pattern( "reset_pattern" );
const Name resolution( "resolution" );
const Name rho( "rho" );
const Name rho_0( "rho_0" );
const Name rng_seeds( "rng_seeds" );
const Name rport( "receptor" );
const Name rports( "receptors" );
const Name rule( "rule" );

const Name S( "S" );
const Name S_act_NMDA( "S_act_NMDA" );
const Name scientific( "scientific" );
const Name screen( "screen" );
const Name sdev( "sdev" );
const Name senders( "senders" );
const Name shift_now_spikes( "shift_now_spikes" );
const Name sigma( "sigma" );
const Name sigmoid( "sigmoid" );
const Name size_of( "sizeof" );
const Name soma_curr( "soma_curr" );
const Name soma_exc( "soma_exc" );
const Name soma_inh( "soma_inh" );
const Name sort_connections_by_source( "sort_connections_by_source" );
const Name source( "source" );
const Name spike( "spike" );
const Name spike_multiplicities( "spike_multiplicities" );
const Name spike_times( "spike_times" );
const Name spike_weights( "spike_weights" );
const Name start( "start" );
const Name std( "std" );
const Name std_mod( "std_mod" );
const Name stimulator( "stimulator" );
const Name stop( "stop" );
const Name structural_plasticity_synapses( "structural_plasticity_synapses" );
const Name structural_plasticity_update_interval( "structural_plasticity_update_interval" );
const Name structure( "structure" );
const Name supports_precise_spikes( "supports_precise_spikes" );
const Name synapse_id( "synapse_id" );
const Name synapse_label( "synapse_label" );
const Name synapse_model( "synapse_model" );
const Name synapse_modelid( "synapse_modelid" );
const Name synapses_per_driver( "synapses_per_driver" );
const Name synaptic_elements( "synaptic_elements" );
const Name synaptic_elements_param( "synaptic_elements_param" );

const Name t_clamp( "t_clamp" );
const Name t_lag( "t_lag" );
const Name T_max( "T_max" );
const Name T_min( "T_min" );
const Name t_origin( "t_origin" );
const Name t_ref( "t_ref" );
const Name t_ref_abs( "t_ref_abs" );
const Name t_ref_remaining( "t_ref_remaining" );
const Name t_ref_tot( "t_ref_tot" );
const Name t_spike( "t_spike" );
const Name target( "target" );
const Name target_thread( "target_thread" );
const Name targets( "targets" );
const Name tau( "tau" );
const Name tau_1( "tau_1" );
const Name tau_2( "tau_2" );
const Name tau_ahp( "tau_ahp" );
const Name tau_bar_bar( "tau_bar_bar" );
const Name tau_c( "tau_c" );
const Name tau_Ca( "tau_Ca" );
const Name tau_D_KNa( "tau_D_KNa" );
const Name tau_decay( "tau_decay" );
const Name tau_decay_AMPA( "tau_decay_AMPA" );
const Name tau_decay_GABA_A( "tau_decay_GABA_A" );
const Name tau_decay_GABA_B( "tau_decay_GABA_B" );
const Name tau_decay_NMDA( "tau_decay_NMDA" );
const Name tau_epsp( "tau_epsp" );
const Name tau_eta( "tau_eta" );
const Name tau_fac( "tau_fac" );
const Name tau_m( "tau_m" );
const Name tau_max( "tau_max" );
const Name tau_Mg_fast_NMDA( "tau_Mg_fast_NMDA" );
const Name tau_Mg_slow_NMDA( "tau_Mg_slow_NMDA" );
const Name tau_minus( "tau_minus" );
const Name tau_minus_stdp( "tau_minus_stdp" );
const Name tau_minus_triplet( "tau_minus_triplet" );
const Name tau_n( "tau_n" );
const Name tau_P( "tau_P" );
const Name tau_plus( "tau_plus" );
const Name tau_plus_triplet( "tau_plus_triplet" );
const Name tau_psc( "tau_psc" );
const Name tau_rec( "tau_rec" );
const Name tau_reset( "tau_reset" );
const Name tau_decay_ex( "tau_decay_ex" );
const Name tau_rise_ex( "tau_rise_ex" );
const Name tau_decay_in( "tau_decay_in" );
const Name tau_rise_in( "tau_rise_in" );
const Name tau_rise( "tau_rise" );
const Name tau_rise_AMPA( "tau_rise_AMPA" );
const Name tau_rise_GABA_A( "tau_rise_GABA_A" );
const Name tau_rise_GABA_B( "tau_rise_GABA_B" );
const Name tau_rise_NMDA( "tau_rise_NMDA" );
const Name tau_rr( "tau_rr" );
const Name tau_sfa( "tau_sfa" );
const Name tau_spike( "tau_spike" );
const Name tau_stc( "tau_stc" );
const Name tau_syn( "tau_syn" );
const Name tau_syn_ex( "tau_syn_ex" );
const Name tau_syn_in( "tau_syn_in" );
const Name tau_theta( "tau_theta" );
const Name tau_v( "tau_v" );
const Name tau_V_th( "tau_V_th" );
const Name tau_vacant( "tau_vacant" );
const Name tau_w( "tau_w" );
const Name tau_x( "tau_x" );
const Name tau_z( "tau_z" );
const Name theta( "theta" );
const Name theta_eq( "theta_eq" );
const Name theta_ex( "theta_ex" );
const Name theta_in( "theta_in" );
const Name theta_minus( "theta_minus" );
const Name theta_plus( "theta_plus" );
const Name thread( "thread" );
const Name thread_local_id( "thread_local_id" );
const Name tics_per_ms( "tics_per_ms" );
const Name tics_per_step( "tics_per_step" );
const Name time( "time" );
const Name time_collocate( "time_collocate" );
const Name time_communicate( "time_communicate" );
const Name time_in_steps( "time_in_steps" );
const Name times( "times" );
const Name to_accumulator( "to_accumulator" );
const Name to_do( "to_do" );
const Name to_file( "to_file" );
const Name to_memory( "to_memory" );
const Name to_screen( "to_screen" );
const Name total_num_virtual_procs( "total_num_virtual_procs" );
const Name Tstart( "Tstart" );
const Name Tstop( "Tstop" );
const Name type_id( "type_id" );

const Name u( "u" );
const Name u_bar_bar( "u_bar_bar" );
const Name u_bar_minus( "u_bar_minus" );
const Name u_bar_plus( "u_bar_plus" );
const Name U( "U" );
const Name U_m( "U_m" );
const Name u_ref_squared( "u_ref_squared" );
const Name update( "update" );
const Name update_node( "update_node" );
const Name use_gid_in_filename( "use_gid_in_filename" );
const Name use_wfr( "use_wfr" );

const Name v_0("v_0");
const Name V_act_NMDA( "V_act_NMDA" );
const Name V_clamp( "V_clamp" );
const Name V_epsp( "V_epsp" );
const Name V_m( "V_m" );
const Name V_min( "V_min" );
const Name V_noise( "V_noise" );
const Name V_peak( "V_peak" );
const Name V_reset( "V_reset" );
const Name V_T( "V_T" );
const Name V_T_star( "V_T_star" );
const Name V_th( "V_th" );
const Name V_th_alpha_1( "V_th_alpha_1" );
const Name V_th_alpha_2( "V_th_alpha_2" );
const Name V_th_max( "V_th_max" );
const Name V_th_rest( "V_th_rest" );
const Name V_th_v( "V_th_v" );
const Name val_eta( "val_eta" );
const Name voltage_clamp( "voltage_clamp" );
const Name vp( "vp" );
const Name vt( "vt" );

const Name w( "w" );
const Name w_0( "w_0" );
const Name weight( "weight" );
const Name weight_per_lut_entry( "weight_per_lut_entry" );
const Name weight_recorder( "weight_recorder" );
const Name weighted_spikes_ex( "weighted_spikes_ex" );
const Name weighted_spikes_in( "weighted_spikes_in" );
const Name weights( "weights" );
const Name wfr_comm_interval( "wfr_comm_interval" );
const Name wfr_interpolation_order( "wfr_interpolation_order" );
const Name wfr_max_iterations( "wfr_max_iterations" );
const Name wfr_tol( "wfr_tol" );
const Name with_reset( "with_reset" );
const Name withgid( "withgid" );
const Name withport( "withport" );
const Name withrport( "withrport" );
const Name withtargetgid( "withtargetgid" );
const Name withtime( "withtime" );
const Name withweight( "withweight" );
const Name Wmax( "Wmax" );
const Name Wmin( "Wmin" );

const Name x( "x" );
const Name x_bar( "x_bar" );

const Name y1( "y1" );
const Name y2( "y2" );
const Name y( "y" );
const Name y_0( "y_0" );
const Name y_1( "y_1" );

const Name z( "z" );
const Name z_connected( "z_connected" );

} // namespace names

} // namespace nest<|MERGE_RESOLUTION|>--- conflicted
+++ resolved
@@ -239,12 +239,9 @@
 const Name interval( "interval" );
 const Name is_refractory( "is_refractory" );
 
-<<<<<<< HEAD
 const Name k1( "k1" );
 const Name k2( "k2" );
-=======
 const Name keep_source_table( "keep_source_table" );
->>>>>>> ba8feb49
 const Name Kplus( "Kplus" );
 const Name Kplus_triplet( "Kplus_triplet" );
 
