/*
 *  recording_backend_memory.h
 *
 *  This file is part of NEST.
 *
 *  Copyright (C) 2004 The NEST Initiative
 *
 *  NEST is free software: you can redistribute it and/or modify
 *  it under the terms of the GNU General Public License as published by
 *  the Free Software Foundation, either version 2 of the License, or
 *  (at your option) any later version.
 *
 *  NEST is distributed in the hope that it will be useful,
 *  but WITHOUT ANY WARRANTY; without even the implied warranty of
 *  MERCHANTABILITY or FITNESS FOR A PARTICULAR PURPOSE.  See the
 *  GNU General Public License for more details.
 *
 *  You should have received a copy of the GNU General Public License
 *  along with NEST.  If not, see <http://www.gnu.org/licenses/>.
 *
 */

#ifndef RECORDING_BACKEND_MEMORY_H
#define RECORDING_BACKEND_MEMORY_H

// Includes from sli:
#include "arraydatum.h"

#include "recording_backend.h"

namespace nest
{

/**
 * Memory specialization of the RecordingBackend interface.
 *
 * Recorded data is stored in memory on a per-device-per-thread
 * basis. Setting the /n_events in the status dictionary of an
 * individual device will wipe the data for that device from memory.
 *
 * RecordingBackendMemory maintains a data structure mapping the data
 * vectors to every recording device instance on every thread. The
 * basic data structure is initialized during the initialize() call
 * and closed in finalize(). The concrete data vectors are added to
 * the basic data structure during the call to enroll(), when the
 * exact fields are known.
 */
class RecordingBackendMemory : public RecordingBackend
{
public:
  /**
   * RecordingBackendMemory constructor.
   * The actual setup is done in initialize().
   */
  RecordingBackendMemory();

  /**
   * RecordingBackendMemory descructor.
   */
  ~RecordingBackendMemory() throw();

  virtual void enroll( const RecordingDevice& device,
    const std::vector< Name >& double_value_names,
<<<<<<< HEAD
    const std::vector< Name >& long_value_names );
=======
    const std::vector< Name >& long_value_names ) override;
>>>>>>> 22abcf69

  /**
   * Finalize the RecordingBackendMemory after the simulation has finished.
   */
  void cleanup() override;

  /**
   * Trivial synchronization function. The RecordingBackendMemory does
   * not need explicit synchronization after each time step.
   */
  void synchronize() override;

  /**
   * Clear the recorded data for the given RecordingDevice.
   */
  void clear( const RecordingDevice& ) override;

  virtual void write( const RecordingDevice&,
    const Event&,
    const std::vector< double >&,
<<<<<<< HEAD
    const std::vector< long >& );
=======
    const std::vector< long >& ) override;
>>>>>>> 22abcf69

  /**
   * Initialize the RecordingBackendMemory during simulation preparation.
   */
  void pre_run_hook() override;

  void get_device_status( const RecordingDevice& device,
<<<<<<< HEAD
    DictionaryDatum& ) const;

  void set_device_status( const RecordingDevice& device,
    const DictionaryDatum& );
=======
    DictionaryDatum& ) const override;

  void set_device_status( const RecordingDevice& device,
    const DictionaryDatum& ) override;


  void prepare() override;

  void post_run_hook() override;

  void set_status( const DictionaryDatum& ) override;

  void get_status( DictionaryDatum& ) const override;
>>>>>>> 22abcf69

private:
  class Recordings
  {
  public:
    Recordings( const std::vector< Name >& double_value_names,
      const std::vector< Name >& long_value_names )
      : double_value_names_( double_value_names )
      , long_value_names_( long_value_names )
      , time_in_steps_( false )
    {
      double_values_.resize( double_value_names.size() );
      long_values_.resize( long_value_names.size() );
    }

    void
    push_back( index sender,
      const Event& event,
      const std::vector< double >& double_values,
      const std::vector< long >& long_values )
    {
      const Time stamp = event.get_stamp();
      const double offset = event.get_offset();

      senders_.push_back( sender );

      if ( time_in_steps_ )
      {
        times_steps_.push_back( stamp.get_steps() );
        times_offset_.push_back( offset );
      }
      else
      {
        times_ms_.push_back( stamp.get_ms() - offset );
      }

      for ( size_t i = 0; i < double_values.size(); ++i )
      {
        double_values_[ i ].push_back( double_values[ i ] );
      }
      for ( size_t i = 0; i < long_values.size(); ++i )
      {
        long_values_[ i ].push_back( long_values[ i ] );
      }
    }

    void
    get_status( DictionaryDatum& d ) const
    {
      DictionaryDatum events;

      if ( not d->known( names::events ) )
      {
        events = DictionaryDatum( new Dictionary );
        ( *d )[ names::events ] = events;
      }
      else
      {
        events = getValue< DictionaryDatum >( d, names::events );
      }

      initialize_property_intvector( events, names::senders );
      append_property( events, names::senders, senders_ );

      if ( time_in_steps_ )
      {
        initialize_property_intvector( events, names::times );
        append_property( events, names::times, times_steps_ );

        initialize_property_doublevector( events, names::offsets );
        append_property( events, names::offsets, times_offset_ );
      }
      else
      {
        initialize_property_doublevector( events, names::times );
        append_property( events, names::times, times_ms_ );
      }

      for ( size_t i = 0; i < double_values_.size(); ++i )
      {
        initialize_property_doublevector( events, double_value_names_[ i ] );
        append_property(
          events, double_value_names_[ i ], double_values_[ i ] );
      }
      for ( size_t i = 0; i < long_values_.size(); ++i )
      {
        initialize_property_intvector( events, long_value_names_[ i ] );
        append_property( events, long_value_names_[ i ], long_values_[ i ] );
      }
    }

    void
    set_time_in_steps( bool time_in_steps )
    {
      time_in_steps_ = time_in_steps;
    }

    void
    clear()
    {
      senders_.clear();
      targets_.clear();
      times_ms_.clear();
      times_steps_.clear();
      times_offset_.clear();

      for ( size_t i = 0; i < double_values_.size(); ++i )
      {
        double_values_[ i ].clear();
      }
      for ( size_t i = 0; i < long_values_.size(); ++i )
      {
        long_values_[ i ].clear();
      }
    }

  private:
    Recordings();

    std::vector< long > senders_;     //!< sender gids of the events
    std::vector< long > targets_;     //!< receiver gids of the events
    std::vector< double > times_ms_;  //!< times of registered events in ms
    std::vector< long > times_steps_; //!< times of registered events in steps
    std::vector< double >
      times_offset_; //!< offsets of registered events if time_in_steps_
    std::vector< Name > double_value_names_;
    std::vector< Name > long_value_names_;
    std::vector< std::vector< double > > double_values_;
    std::vector< std::vector< long > > long_values_;
    bool time_in_steps_;
  };

  /**
   * A map for the data. We have a vector with one map per local
   * thread. The map associates the gid of a device on a given thread
   * with its recordings.
  */
  typedef std::vector< std::map< size_t, Recordings* > > data_map;
  data_map data_;

  void delete_data_();
};

} // namespace

#endif // RECORDING_BACKEND_MEMORY_H<|MERGE_RESOLUTION|>--- conflicted
+++ resolved
@@ -61,11 +61,7 @@
 
   virtual void enroll( const RecordingDevice& device,
     const std::vector< Name >& double_value_names,
-<<<<<<< HEAD
-    const std::vector< Name >& long_value_names );
-=======
     const std::vector< Name >& long_value_names ) override;
->>>>>>> 22abcf69
 
   /**
    * Finalize the RecordingBackendMemory after the simulation has finished.
@@ -86,11 +82,7 @@
   virtual void write( const RecordingDevice&,
     const Event&,
     const std::vector< double >&,
-<<<<<<< HEAD
-    const std::vector< long >& );
-=======
     const std::vector< long >& ) override;
->>>>>>> 22abcf69
 
   /**
    * Initialize the RecordingBackendMemory during simulation preparation.
@@ -98,18 +90,11 @@
   void pre_run_hook() override;
 
   void get_device_status( const RecordingDevice& device,
-<<<<<<< HEAD
-    DictionaryDatum& ) const;
-
-  void set_device_status( const RecordingDevice& device,
-    const DictionaryDatum& );
-=======
     DictionaryDatum& ) const override;
 
   void set_device_status( const RecordingDevice& device,
     const DictionaryDatum& ) override;
 
-
   void prepare() override;
 
   void post_run_hook() override;
@@ -117,7 +102,6 @@
   void set_status( const DictionaryDatum& ) override;
 
   void get_status( DictionaryDatum& ) const override;
->>>>>>> 22abcf69
 
 private:
   class Recordings
