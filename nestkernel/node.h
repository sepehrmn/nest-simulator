/*
 *  node.h
 *
 *  This file is part of NEST.
 *
 *  Copyright (C) 2004 The NEST Initiative
 *
 *  NEST is free software: you can redistribute it and/or modify
 *  it under the terms of the GNU General Public License as published by
 *  the Free Software Foundation, either version 2 of the License, or
 *  (at your option) any later version.
 *
 *  NEST is distributed in the hope that it will be useful,
 *  but WITHOUT ANY WARRANTY; without even the implied warranty of
 *  MERCHANTABILITY or FITNESS FOR A PARTICULAR PURPOSE.  See the
 *  GNU General Public License for more details.
 *
 *  You should have received a copy of the GNU General Public License
 *  along with NEST.  If not, see <http://www.gnu.org/licenses/>.
 *
 */

#ifndef NODE_H
#define NODE_H

// C++ includes:
#include <bitset>
#include <deque>
#include <sstream>
#include <string>
#include <utility>
#include <vector>

// Includes from nestkernel:
#include "event.h"
#include "histentry.h"
#include "nest_names.h"
#include "nest_time.h"
#include "nest_types.h"

// Includes from sli:
#include "dictdatum.h"

/** @file node.h
 * Declarations for base class Node
 */

namespace nest
{
class Model;
class Archiving_Node;


/**
 * @defgroup user_interface Model developer interface.
 * Functions and classes important for implementing new Node and
 * Model classes.
 */

/**
 * Base class for all NEST network objects.
 *
 * Class Node is the top of the simulation object hierarchy. It
 * defines the most general interface to a network element.
 *
 * Class Node provide the interface for
 * - updating the dynamic state of an object
 * - connecting nodes, using particular Events
 * - accepting connection requests
 * - handling incoming events
 * A new type of Node must be derived from this base class and
 * implement its interface.
 * In order to keep the inheritance hierarchy flat, it is encouraged
 * to directly subclass from base class Node.
 *
 * @see class Event
 * @ingroup user_interface
 */

/* BeginDocumentation
   Name: Node - General properties of all nodes.
   Parameters:
   frozen     booltype    - Whether the node is updated during simulation
   global_id  integertype - The global id of the node (cf. local_id)
   local      booltype    - Whether the node is available on the local process
   model      literaltype - The model type the node was created from
   state      integertype - The state of the node (see the help on elementstates
                            for details)
   thread     integertype - The id of the thread the node is assigned to (valid
                            locally)
   vp         integertype - The id of the virtual process the node is assigned
                            to (valid globally)
   SeeAlso: GetStatus, SetStatus, elementstates
 */

class Node
{
  friend class NodeManager;
  friend class ModelManager;
  friend class proxynode;
  friend class Synapse;
  friend class Model;
  friend class SimulationManager;

  Node& operator=( const Node& ); //!< not implemented

public:
  Node();
  Node( Node const& );
  virtual ~Node();

  /**
   * Virtual copy constructor.
   * This function should create a new object by
   * calling the derived class' copy constructor and
   * return its pointer.
   */
  virtual Node*
  clone() const
  {
    return 0;
  }

  /**
   * Returns true if the node has proxies on remote threads. This is
   * used to discriminate between different types of nodes, when adding
   * new nodes to the network.
   */
  virtual bool has_proxies() const;

  /**
   * Returns true if the node only receives events from nodes/devices
   * on the same thread.
   */
  virtual bool local_receiver() const;

  /**
   * Returns true if the node exists only once per process, but does
   * not have proxies on remote threads. This is used to
   * discriminate between different types of nodes, when adding new
   * nodes to the network.
   *
   * TODO: Is this true for *any* model at all? Maybe MUSIC related?
   */
  virtual bool one_node_per_process() const;

  /**
   * Returns true if the node if it sends/receives -grid events This is
   * used to discriminate between different types of nodes, when adding
   * new nodes to the network.
   */
  virtual bool is_off_grid() const;

  /**
   * Returns true if the node is a proxy node. This is implemented because
   * the use of RTTI is rather expensive.
   */
  virtual bool is_proxy() const;

  /**
   * Return class name.
   * Returns name of node model (e.g. "iaf_psc_alpha") as string.
   * This name is identical to the name that is used to identify
   * the model in the interpreter's model dictionary.
   */
  std::string get_name() const;

  /**
   * Return the element type of the node.
   * The returned Name is a free label describing the class of network
   * elements a node belongs to. Currently used values are "neuron",
   * "recorder", "stimulator", and "other", which are all defined as
   * static Name objects in the names namespace.
   * This function is overwritten with a corresponding value in the
   * derived classes
   */
  virtual Name get_element_type() const;

  /**
   * Return global Network ID.
   * Returns the global network ID of the Node.
   * Each node has a unique network ID which can be used to access
   * the Node comparable to a pointer.
   *
   * The smallest valid GID is 1.
   */
  index get_gid() const;

  /**
   * Return model ID of the node.
   * Returns the model ID of the model for this node.
   * Model IDs start with 0.
   * @note The model ID is not stored in the model prototype instance.
   *       It is only set when actual nodes are created from a prototype.
   */
  int get_model_id() const;

  /**
   * Prints out one line of the tree view of the network.
   */
  virtual std::string
  print_network( int, int, std::string = "" )
  {
    return std::string();
  }

  /**
   * Returns true if node is frozen, i.e., shall not be updated.
   */
  bool is_frozen() const;

  /**
   * Returns true if the node uses the waveform relaxation method
   */
  bool node_uses_wfr() const;

  /**
   * Sets node_uses_wfr_ member variable
   * (to be able to set it to "true" for any class derived from Node)
   */
  void set_node_uses_wfr( const bool );

  /**
   * Set state variables to the default values for the model.
   * Dynamic variables are all observable state variables of a node
   * that change during Node::update().
   * After calling init_state(), the state variables
   * should have the same values that they had after the node was
   * created. In practice, they will be initialized to the values
   * of the prototype node (model).
   * @note If the parameters of the model have been changes since the node
   *       was created, the node will be initialized to the present values
   *       set in the model.
   * @note This function is the public interface to the private function
   *       Node::init_state_(const Node&) that must be implemented by
   *       derived classes.
   */
  void init_state();

  /**
   * Initialize buffers of a node.
   * This function initializes the Buffers of a Node, e.g., ring buffers
   * for incoming events, buffers for logging potentials.
   * This function is called before Simulate is called for the first time
   * on a node, but not upon resumption of a simulation.
   * This is a wrapper function, which calls the overloaded
   * Node::init_buffers_() worker only if the buffers of the node have not been
   * initialized yet.
   */
  void init_buffers();

  /**
   * Re-calculate dependent parameters of the node.
   * This function is called each time a simulation is begun/resumed.
   * It must re-calculate all internal Variables of the node required
   * for spike handling or updating the node.
   *
   */
  virtual void calibrate() = 0;

  /**
   * Cleanup node after Run. Override this function if a node needs to
   * "wrap up" things after a call to Run, i.e., before
   * SimulationManager::run() returns. Typical use-cases are devices
   * that need to flush buffers.
   */
  virtual void
  post_run_cleanup()
  {
  }

  /**
   * Finalize node.
   * Override this function if a node needs to "wrap up" things after a
   * full simulation, i.e., a cycle of Prepare, Run, Cleanup. Typical
   * use-cases are devices that need to close files.
   */
  virtual void
  finalize()
  {
  }

  /**
   * Bring the node from state $t$ to $t+n*dt$.
   *
   * n->update(T, from, to) performs the update steps beginning
   * at T+from .. T+to-1, ie, emitting events with time stamps
   * T+from+1 .. T+to.
   *
   * @param Time   network time at beginning of time slice.
   * @param long initial step inside time slice
   * @param long post-final step inside time slice
   *
   */
  virtual void update( Time const&, const long, const long ) = 0;

  /**
   * Bring the node from state $t$ to $t+n*dt$, sends SecondaryEvents
   * (e.g. GapJunctionEvent) and resets state variables to values at $t$.
   *
   * n->wfr_update(T, from, to) performs the update steps beginning
   * at T+from .. T+to-1.
   *
   * Does not emit spikes, does not log state variables.
   *
   * throws UnexpectedEvent if not reimplemented in derived class
   *
   * @param Time   network time at beginning of time slice.
   * @param long initial step inside time slice
   * @param long post-final step inside time slice
   *
   */
  virtual bool wfr_update( Time const&, const long, const long );

  /**
   * @defgroup status_interface Configuration interface.
   * Functions and infrastructure, responsible for the configuration
   * of Nodes from the SLI Interpreter level.
   *
   * Each node can be configured from the SLI level through a named
   * parameter interface. In order to change parameters, the user
   * can specify name value pairs for each parameter. These pairs
   * are stored in a data structure which is called Dictionary.
   * Likewise, the user can query the configuration of any node by
   * requesting a dictionary with name value pairs.
   *
   * The configuration interface consists of four functions which
   * implement storage and retrieval of named parameter sets.
   */

  /**
   * Change properties of the node according to the
   * entries in the dictionary.
   * @param d Dictionary with named parameter settings.
   * @ingroup status_interface
   */
  virtual void set_status( const DictionaryDatum& ) = 0;

  /**
   * Export properties of the node by setting
   * entries in the status dictionary.
   * @param d Dictionary.
   * @ingroup status_interface
   */
  virtual void get_status( DictionaryDatum& ) const = 0;

public:
  /**
   * @defgroup event_interface Communication.
   * Functions and infrastructure, responsible for communication
   * between Nodes.
   *
   * Nodes communicate by sending an receiving events. The
   * communication interface consists of two parts:
   * -# Functions to handle incoming events.
   * -# Functions to check if a connection between nodes is possible.
   *
   * @see Event
   */

  /**
   * Send an event to the receiving_node passed as an argument.
   * This is required during the connection handshaking to test,
   * if the receiving_node can handle the event type and receptor_type sent
   * by the source node.
   *
   * If dummy_target is true, this indicates that receiving_node is derived from
   * ConnTestDummyNodeBase and used in the first call to send_test_event().
   * This can be ignored in most cases, but Nodes sending DS*Events to their
   * own event hooks and then *Events to their proper targets must send
   * DS*Events when called with the dummy target, and *Events when called with
   * the real target, see #478.
   */
  virtual port send_test_event( Node& receiving_node,
    rport receptor_type,
    synindex syn_id,
    bool dummy_target );

  /**
   * Check if the node can handle a particular event and receptor type.
   * This function is called upon connection setup by send_test_event().
   *
   * handles_test_event() function is used to verify that the receiver
   * can handle the event. It can also be used by the receiver to
   * return information to the sender in form of the returned port.
   * The default implementation throws an IllegalConnection
   * exception.  Any node class should define handles_test_event()
   * functions for all those event types it can handle.
   *
   * See Kunkel et al, Front Neuroinform 8:78 (2014), Sec 3.
   *
   * @note The semantics of all other handles_test_event() functions is
   * identical.
   * @ingroup event_interface
   * @throws IllegalConnection
   */
  virtual port handles_test_event( SpikeEvent&, rport receptor_type );
  virtual port handles_test_event( WeightRecorderEvent&, rport receptor_type );
  virtual port handles_test_event( RateEvent&, rport receptor_type );
  virtual port handles_test_event( DataLoggingRequest&, rport receptor_type );
  virtual port handles_test_event( CurrentEvent&, rport receptor_type );
  virtual port handles_test_event( ConductanceEvent&, rport receptor_type );
  virtual port handles_test_event( DoubleDataEvent&, rport receptor_type );
  virtual port handles_test_event( DSSpikeEvent&, rport receptor_type );
  virtual port handles_test_event( DSCurrentEvent&, rport receptor_type );
  virtual port handles_test_event( GapJunctionEvent&, rport receptor_type );
  virtual port handles_test_event( InstantaneousRateConnectionEvent&,
    rport receptor_type );
  virtual port handles_test_event( DiffusionConnectionEvent&,
    rport receptor_type );
  virtual port handles_test_event( DelayedRateConnectionEvent&,
    rport receptor_type );

  /**
   * Required to check, if source neuron may send a SecondaryEvent.
   * This base class implementation throws IllegalConnection
   * and needs to be overwritten in the derived class.
   * @ingroup event_interface
   * @throws IllegalConnection
   */
  virtual void sends_secondary_event( GapJunctionEvent& ge );

  /**
   * Required to check, if source neuron may send a SecondaryEvent.
   * This base class implementation throws IllegalConnection
   * and needs to be overwritten in the derived class.
   * @ingroup event_interface
   * @throws IllegalConnection
   */
  virtual void sends_secondary_event( InstantaneousRateConnectionEvent& re );

  /**
   * Required to check, if source neuron may send a SecondaryEvent.
   * This base class implementation throws IllegalConnection
   * and needs to be overwritten in the derived class.
   * @ingroup event_interface
   * @throws IllegalConnection
   */
  virtual void sends_secondary_event( DiffusionConnectionEvent& de );

  /**
   * Required to check, if source neuron may send a SecondaryEvent.
   * This base class implementation throws IllegalConnection
   * and needs to be overwritten in the derived class.
   * @ingroup event_interface
   * @throws IllegalConnection
   */
  virtual void sends_secondary_event( DelayedRateConnectionEvent& re );

  /**
   * Register a STDP connection
   *
   * @throws IllegalConnection
   *
   */
  virtual void register_stdp_connection( double );

  /**
   * Handle incoming spike events.
   * @param thrd Id of the calling thread.
   * @param e Event object.
   *
   * This handler has to be implemented if a Node should
   * accept spike events.
   * @see class SpikeEvent
   * @ingroup event_interface
   */
  virtual void handle( SpikeEvent& e );

  /**
   * Handle incoming weight recording events.
   * @param thrd Id of the calling thread.
   * @param e Event object.
   *
   * This handler has to be implemented if a Node should
   * accept weight recording events.
   * @see class WeightRecordingEvent
   * @ingroup event_interface
   */
  virtual void handle( WeightRecorderEvent& e );

  /**
   * Handler for rate events.
   * @see handle(SpikeEvent&)
   * @ingroup event_interface
   * @throws UnexpectedEvent
   */
  virtual void handle( RateEvent& e );

  /**
   * Handler for universal data logging request.
   * @see handle(SpikeEvent&)
   * @ingroup event_interface
   * @throws UnexpectedEvent
   */
  virtual void handle( DataLoggingRequest& e );

  /**
   * Handler for universal data logging request.
   * @see handle(SpikeEvent&)
   * @ingroup event_interface
   * @throws UnexpectedEvent
   * @note There is no connect_sender() for DataLoggingReply, since
   *       this event is only used as "back channel" for DataLoggingRequest.
   */
  virtual void handle( DataLoggingReply& e );

  /**
   * Handler for current events.
   * @see handle(thread, SpikeEvent&)
   * @ingroup event_interface
   * @throws UnexpectedEvent
   */
  virtual void handle( CurrentEvent& e );

  /**
   * Handler for conductance events.
   * @see handle(thread, SpikeEvent&)
   * @ingroup event_interface
   * @throws UnexpectedEvent
   */
  virtual void handle( ConductanceEvent& e );

  /**
   * Handler for DoubleData events.
   * @see handle(thread, SpikeEvent&)
   * @ingroup event_interface
   * @throws UnexpectedEvent
   */
  virtual void handle( DoubleDataEvent& e );

  /**
   * Handler for gap junction events.
   * @see handle(thread, GapJunctionEvent&)
   * @ingroup event_interface
   * @throws UnexpectedEvent
   */
  virtual void handle( GapJunctionEvent& e );

  /**
   * Handler for rate neuron events.
   * @see handle(thread, InstantaneousRateConnectionEvent&)
   * @ingroup event_interface
   * @throws UnexpectedEvent
   */
  virtual void handle( InstantaneousRateConnectionEvent& e );

  /**
   * Handler for rate neuron events.
   * @see handle(thread, InstantaneousRateConnectionEvent&)
   * @ingroup event_interface
   * @throws UnexpectedEvent
   */
  virtual void handle( DiffusionConnectionEvent& e );

  /**
   * Handler for delay rate neuron events.
   * @see handle(thread, DelayedRateConnectionEvent&)
   * @ingroup event_interface
   * @throws UnexpectedEvent
   */
  virtual void handle( DelayedRateConnectionEvent& e );

  /**
   * @defgroup SP_functions Structural Plasticity in NEST.
   * Functions related to accessibility and setup of variables required for
   * the implementation of a model of Structural Plasticity in NEST.
   *
   */

  /**
   * Return the Ca_minus value at time Ca_t which corresponds to the time of
   * the last update in Calcium concentration which is performed each time
   * a Node spikes.
   * Return 0.0 if not overridden
   * @ingroup SP_functions
   */
  virtual double
  get_Ca_minus() const
  {
    return 0.0;
  }

  /**
   * Get the number of synaptic element for the current Node at Ca_t which
   * corresponds to the time of the last spike.
   * Return 0.0 if not overridden
   * @ingroup SP_functions
   */
  virtual double get_synaptic_elements( Name ) const
  {
    return 0.0;
  }

  /**
   * Get the number of vacant synaptic element for the current Node
   * Return 0 if not overridden
   * @ingroup SP_functions
   */
  virtual int get_synaptic_elements_vacant( Name ) const
  {
    return 0;
  }

  /**
   * Get the number of connected synaptic element for the current Node
   * Return 0 if not overridden
   * @ingroup SP_functions
   */
  virtual int get_synaptic_elements_connected( Name ) const
  {
    return 0;
  }

  /**
   * Get the number of all synaptic elements for the current Node at time t
   * Return an empty map if not overridden
   * @ingroup SP_functions
   */
  virtual std::map< Name, double >
  get_synaptic_elements() const
  {
    return std::map< Name, double >();
  }

  /**
   * Triggers the update of all SynapticElements
   * stored in the synaptic_element_map_. It also updates the calcium
   * concentration.
   * @param t double time when the update is being performed
   * @ingroup SP_functions
   */
  virtual void update_synaptic_elements( double ){};

  /**
   * Is used to reduce the number of synaptic elements in the node through
   * time. This amount is defined by tau_vacant.
   * @ingroup SP_functions
   */
  virtual void decay_synaptic_elements_vacant(){};

  /**
   * Is used to update the number of connected
   * synaptic elements (SynapticElement::z_connected_) when a synapse
   * is formed or deleted.
   * @param type Name, name of the synaptic element to connect
   * @param n int number of new connections of the given type
   * @ingroup SP_functions
   */
  virtual void connect_synaptic_element( Name, int ){};

  /**
   * return the Kminus value at t (in ms).
   * @throws UnexpectedEvent
   */
  virtual double get_K_value( double t );

  /**
   * write the Kminus and triplet_Kminus values at t (in ms) to
   * the provided locations.
   * @throws UnexpectedEvent
   */
  virtual void get_K_values( double t, double& Kminus, double& triplet_Kminus );

  /**
  * return the spike history for (t1,t2].
  * @throws UnexpectedEvent
  */
  virtual void get_history( double t1,
    double t2,
    std::deque< histentry >::iterator* start,
    std::deque< histentry >::iterator* finish );

  /**
   * Modify Event object parameters during event delivery.
   * Some Nodes want to perform a function on an event for each
   * of their targets. An example is the poisson_generator which
   * needs to draw a random number for each target. The DSSpikeEvent,
   * DirectSendingSpikeEvent, calls sender->event_hook(thread, *this)
   * in its operator() function instead of calling target->handle().
   * The default implementation of Node::event_hook() just calls
   * target->handle(DSSpikeEvent&). Any reimplementation must also
   * execute this call. Otherwise the event will not be delivered.
   * If needed, target->handle(DSSpikeEvent) may be called more than
   * once.
   */
  virtual void event_hook( DSSpikeEvent& );

  virtual void event_hook( DSCurrentEvent& );

  /**
   * Store the number of the thread to which the node is assigned.
   * The assignment is done after node creation by the Network class.
   * @see: NodeManager::add_node().
   */
  void set_thread( thread );

  /**
   * Retrieve the number of the thread to which the node is assigned.
   */
  thread get_thread() const;

  /**
   * Store the number of the virtual process to which the node is assigned.
   * This is assigned to the node in NodeManager::add_node().
   */
  void set_vp( thread );

  /**
   * Retrieve the number of the virtual process to which the node is assigned.
   */
  thread get_vp() const;

  /** Set the model id.
   * This method is called by NodeManager::add_node() when a node is created.
   * @see get_model_id()
   */
  void set_model_id( int );

  /**
   * @returns type of signal this node produces
   * used in check_connection to only connect neurons which send / receive
   * compatible information
   */
  virtual SignalType
  sends_signal() const
  {
    return SPIKE;
  }

  /**
   * @returns type of signal this node consumes
   * used in check_connection to only connect neurons which send / receive
   * compatible information
   */
  virtual SignalType
  receives_signal() const
  {
    return SPIKE;
  }


  /**
   *  Return a dictionary with the node's properties.
   *
   *  get_status_base() first gets a dictionary with the basic
   *  information of an element, using get_status_dict_(). It then
   *  calls the custom function get_status(DictionaryDatum) with
   *  the created status dictionary as argument.
   */
  DictionaryDatum get_status_base();

  /**
   * Set status dictionary of a node.
   *
   * Forwards to set_status() of the derived class.
   * @internal
   */
  void set_status_base( const DictionaryDatum& );

  /**
   * Returns true if node is model prototype.
   */
  bool is_model_prototype() const;

  /**
   * set thread local index

   */
  void set_thread_lid( const index );

  /**
   * get thread local index
   */
  index get_thread_lid() const;

  //! True if buffers have been initialized.
  bool
  buffers_initialized() const
  {
    return buffers_initialized_;
  }

  void
  set_buffers_initialized( bool initialized )
  {
    buffers_initialized_ = initialized;
  }

<<<<<<< HEAD
=======
  /**
   * Sets the local device id.
   * Throws an error if used on a non-device node.
   * @see get_local_device_id
   */
  virtual void set_local_device_id( const index lsdid );

  /**
   * Gets the local device id.
   * Throws an error if used on a non-device node.
   * @see set_local_device_id
   */
  virtual index get_local_device_id() const;

  /**
   * Return the number of thread siblings in SiblingContainer.
   *
   * This method is meaningful only for SiblingContainer, for which it
   * returns the number of siblings in the container.
   * For all other models (including Subnet), it returns 0, which is not
   * wrong. By defining the method in this way, we avoid many dynamic casts.
   */
  virtual size_t
  num_thread_siblings() const
  {
    return 0;
  }

  /**
   * Return the specified member of a SiblingContainer.
   *
   * This method is meaningful only for SiblingContainer, for which it
   * returns the pointer to the indexed node in the container.
   * For all other models (including Subnet), it returns a null pointer
   * and throws and assertion.By defining the method in this way, we avoid
   * many dynamic casts.
   */
  virtual Node* get_thread_sibling( index ) const
  {
    assert( false );
    return 0;
  }

>>>>>>> df724797
private:
  void set_gid_( index ); //!< Set global node id

  /** Return a new dictionary datum .
   *
   * This function is called by get_status_base() and returns a new
   * empty dictionary by default.  Some nodes may contain a
   * permanent status dictionary which is then returned by
   * get_status_dict_().
   */
  virtual DictionaryDatum get_status_dict_();

protected:
  /**
   * Private function to initialize the state of a node to model defaults.
   * This function, which must be overloaded by all derived classes, provides
   * the implementation for initializing the state of a node to the model
   * defaults; the state is the set of observable dynamic variables.
   * @param Reference to model prototype object.
   * @see Node::init_state()
   * @note To provide a reasonable behavior during the transition to the new
   *       scheme, init_state_() has a default implementation calling
   *       init_dynamic_state_().
   */
  virtual void init_state_( Node const& ) = 0;

  /**
   * Private function to initialize the buffers of a node.
   * This function, which must be overloaded by all derived classes, provides
   * the implementation for initializing the buffers of a node.
   * @see Node::init_buffers()
   */
  virtual void init_buffers_() = 0;

  Model& get_model_() const;

  //! Mark node as frozen.
  void
  set_frozen_( bool frozen )
  {
    frozen_ = frozen;
  }

  /**
   * Auxiliary function to downcast a Node to a concrete class derived from
   * Node.
   * @note This function is used to convert generic Node references to specific
   *       ones when intializing parameters or state from a prototype.
   */
  template < typename ConcreteNode >
  const ConcreteNode& downcast( const Node& );

private:
  /**
   * Global Element ID (GID).
   *
   * The GID is unique within the network. The smallest valid GID is 1.
   */
  index gid_;

  /**
   * Local id of this node in the thread-local vector of nodes.
   */
  index thread_lid_;

  /**
   * Model ID.
   * It is only set for actual node instances, not for instances of class Node
   * representing model prototypes. Model prototypes always have model_id_==-1.
   * @see get_model_id(), set_model_id()
   */
  int model_id_;
  thread thread_;            //!< thread node is assigned to
  thread vp_;                //!< virtual process node is assigned to
  bool frozen_;              //!< node shall not be updated if true
  bool buffers_initialized_; //!< Buffers have been initialized
  bool node_uses_wfr_;       //!< node uses waveform relaxation method
};

inline bool
Node::is_frozen() const
{
  return frozen_;
}

inline bool
Node::node_uses_wfr() const
{
  return node_uses_wfr_;
}

inline void
Node::set_node_uses_wfr( const bool uwfr )
{
  node_uses_wfr_ = uwfr;
}

inline bool
Node::has_proxies() const
{
  return true;
}

inline bool
Node::local_receiver() const
{
  return false;
}

inline bool
Node::one_node_per_process() const
{
  return false;
}

inline bool
Node::is_off_grid() const
{
  return false;
}

inline bool
Node::is_proxy() const
{
  return false;
}

inline Name
Node::get_element_type() const
{
  return names::neuron;
}

inline index
Node::get_gid() const
{
  return gid_;
}

inline void
Node::set_gid_( index i )
{
  gid_ = i;
}

inline int
Node::get_model_id() const
{
  return model_id_;
}

inline void
Node::set_model_id( int i )
{
  model_id_ = i;
}

inline bool
Node::is_model_prototype() const
{
  return vp_ == invalid_thread_;
}

inline void
Node::set_thread( thread t )
{
  thread_ = t;
}

inline thread
Node::get_thread() const
{
  return thread_;
}

inline void
Node::set_vp( thread vp )
{
  vp_ = vp;
}

inline thread
Node::get_vp() const
{
  return vp_;
}

template < typename ConcreteNode >
const ConcreteNode&
Node::downcast( const Node& n )
{
  ConcreteNode const* tp = dynamic_cast< ConcreteNode const* >( &n );
  assert( tp != 0 );
  return *tp;
}

inline void
Node::set_thread_lid( const index tlid )
{
  thread_lid_ = tlid;
}

inline index
Node::get_thread_lid() const
{
  return thread_lid_;
}

} // namespace

#endif<|MERGE_RESOLUTION|>--- conflicted
+++ resolved
@@ -787,8 +787,6 @@
     buffers_initialized_ = initialized;
   }
 
-<<<<<<< HEAD
-=======
   /**
    * Sets the local device id.
    * Throws an error if used on a non-device node.
@@ -803,36 +801,6 @@
    */
   virtual index get_local_device_id() const;
 
-  /**
-   * Return the number of thread siblings in SiblingContainer.
-   *
-   * This method is meaningful only for SiblingContainer, for which it
-   * returns the number of siblings in the container.
-   * For all other models (including Subnet), it returns 0, which is not
-   * wrong. By defining the method in this way, we avoid many dynamic casts.
-   */
-  virtual size_t
-  num_thread_siblings() const
-  {
-    return 0;
-  }
-
-  /**
-   * Return the specified member of a SiblingContainer.
-   *
-   * This method is meaningful only for SiblingContainer, for which it
-   * returns the pointer to the indexed node in the container.
-   * For all other models (including Subnet), it returns a null pointer
-   * and throws and assertion.By defining the method in this way, we avoid
-   * many dynamic casts.
-   */
-  virtual Node* get_thread_sibling( index ) const
-  {
-    assert( false );
-    return 0;
-  }
-
->>>>>>> df724797
 private:
   void set_gid_( index ); //!< Set global node id
 
