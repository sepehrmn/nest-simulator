/*
 *  sp_manager.h
 *
 *  This file is part of NEST.
 *
 *  Copyright (C) 2004 The NEST Initiative
 *
 *  NEST is free software: you can redistribute it and/or modify
 *  it under the terms of the GNU General Public License as published by
 *  the Free Software Foundation, either version 2 of the License, or
 *  (at your option) any later version.
 *
 *  NEST is distributed in the hope that it will be useful,
 *  but WITHOUT ANY WARRANTY; without even the implied warranty of
 *  MERCHANTABILITY or FITNESS FOR A PARTICULAR PURPOSE.  See the
 *  GNU General Public License for more details.
 *
 *  You should have received a copy of the GNU General Public License
 *  along with NEST.  If not, see <http://www.gnu.org/licenses/>.
 *
 */

// File:   sp_updater.h
// Author: naveau
//
// Created on November 26, 2013, 2:28 PM

#ifndef SP_MANAGER_H
#define SP_MANAGER_H

// C++ includes:
#include <vector>

// Includes from libnestutil:
#include "manager_interface.h"

// Includes from nestkernel:
#include "growth_curve_factory.h"
#include "nest_time.h"
#include "nest_types.h"
#include "node_collection.h"

// Includes from sli:
#include "arraydatum.h"
#include "dict.h"
#include "dictdatum.h"

namespace nest
{
class Node;

class SPBuilder;

/**
 * The SPManager class is in charge of managing the dynamic creation and
 * deletion of synapses in the simulation when structural plasticity is enabled.
 *
 * Otherwise it behaves as the normal ConnectionManager.
 * @param
 */
class SPManager : public ManagerInterface
{

public:
  SPManager();
  ~SPManager() override;

  void initialize() override;
  void finalize() override;

  void get_status( DictionaryDatum& ) override;
  /**
   * Set status of synaptic plasticity variables: synaptic update interval,
   * synapses and synaptic elements.
   *
   * @param d Dictionary containing the values to be set
   */
  void set_status( const DictionaryDatum& ) override;

  /**
   * Create a new Growth Curve object using the GrowthCurve Factory
   *
   * @param name which defines the type of NC to be created
   * @return a new Growth Curve object of the type indicated by name
   */
  GrowthCurve* new_growth_curve( Name name );

  /**
   * Add a growth curve for MSP
   */
  template < typename GrowthCurve >
  void register_growth_curve( const std::string& name );

  /**
   * Disconnect two collections of nodes.
   *
   * The connection is established on the thread/process that owns the target node.
   *
   * \param sources Node collection of the source Nodes.
   * \param targets Node collection of the target Nodes.
   * \param connectivity Params connectivity Dictionary
   * \param synapse Params synapse parameters Dictionary
   *  conn_spec disconnection specs. For now only all to all and one to one
   * rules are implemented.
   */
  void disconnect( NodeCollectionPTR sources,
    NodeCollectionPTR targets,
    DictionaryDatum& conn_spec,
    DictionaryDatum& syn_spec );

  /**
   * Disconnect two nodes.
   *
   * The source node is defined by its global ID.
   * The target node is defined by the node. The connection is
   * established on the thread/process that owns the target node.
   *
   * \param snode_id node ID of the sending Node.
   * \param target Pointer to target Node.
   * \param target_thread Thread that hosts the target node.
   * \param syn_id The synapse model to use.
   */
<<<<<<< HEAD
  void disconnect( const index snode_id, Node* target, thread target_thread, const index syn_id );
  /**
   * Handles the general dynamic creation and deletion of synapses when
   * structural plasticity is enabled.
   *
   * Retrieves the number of available synaptic elements to create new synapses.
   * Retrieves the number of deleted synaptic elements to delete already created synapses.
   * @param sp_builder The structural plasticity connection builder to use
   */
=======
  void disconnect( const size_t snode_id, Node* target, size_t target_thread, const size_t syn_id );

>>>>>>> e441a55a
  void update_structural_plasticity();
  void update_structural_plasticity( SPBuilder* );

  /**
   * Enable structural plasticity
   */
  void enable_structural_plasticity();

  /**
   * Disable structural plasticity
   */
  void disable_structural_plasticity();

  bool is_structural_plasticity_enabled() const;

  double get_structural_plasticity_update_interval() const;

  /**
   * Returns the minimum delay of all SP builders.
   *
   * This influences the min_delay of the kernel, as the connections
   * are build during the simulation. Hence, the
   * ConnectionManager::min_delay() methods have to respect this delay
   * as well.
   */
  long builder_min_delay() const;

  /**
   * Returns the maximum delay of all SP builders.
   *
   * This influences the max_delay of the kernel, as the connections
   * are build during the simulation. Hence, the
   * ConnectionManager::max_delay() methods have to respect this delay
   * as well.
   */
  long builder_max_delay() const;

<<<<<<< HEAD
  /**
   * Dynamic creation of synapses
   *
   * @param pre_id source id
   * @param pre_n number of available synaptic elements in the pre node
   * @param post_id target id
   * @param post_n number of available synaptic elements in the post node
   * @param sp_conn_builder structural plasticity connection builder to use
   *
   * @return true if synapses are created
   */
  bool create_synapses( std::vector< index >& pre_vacant_id,
=======
  // Creation of synapses
  bool create_synapses( std::vector< size_t >& pre_vacant_id,
>>>>>>> e441a55a
    std::vector< int >& pre_vacant_n,
    std::vector< size_t >& post_vacant_id,
    std::vector< int >& post_vacant_n,
    SPBuilder* sp_conn_builder );
<<<<<<< HEAD
  /**
   * Deletion of synapses due to the loss of a pre synaptic element.
   *
   * The corresponding pre synaptic element will still remain available for a new
   * connection on the following updates in connectivity
   * @param pre_deleted_id Id of the node with the deleted pre synaptic element
   * @param pre_deleted_n number of deleted pre synaptic elements
   * @param synapse_model model name
   * @param se_pre_name pre synaptic element name
   * @param se_post_name postsynaptic element name
   */
  void delete_synapses_from_pre( const std::vector< index >& pre_deleted_id,
=======
  // Deletion of synapses on the pre synaptic side
  void delete_synapses_from_pre( const std::vector< size_t >& pre_deleted_id,
>>>>>>> e441a55a
    std::vector< int >& pre_deleted_n,
    const size_t synapse_model,
    const std::string& se_pre_name,
    const std::string& se_post_name );
<<<<<<< HEAD
  /**
   * Deletion of synapses due to the loss of a postsynaptic element.
   *
   * The corresponding pre synaptic element will still remain available for a new
   * connection on the following updates in connectivity
   * @param post_deleted_id Id of the node with the deleted postsynaptic element
   * @param post_deleted_n number of deleted postsynaptic elements
   * @param synapse_model model name
   * @param se_pre_name pre synaptic element name
   * @param se_post_name postsynaptic element name
   */
  void delete_synapses_from_post( std::vector< index >& post_deleted_id,
=======
  // Deletion of synapses on the postsynaptic side
  void delete_synapses_from_post( std::vector< size_t >& post_deleted_id,
>>>>>>> e441a55a
    std::vector< int >& post_deleted_n,
    size_t synapse_model,
    std::string se_pre_name,
    std::string se_post_name );
<<<<<<< HEAD
  /**
   * Handles the deletion of synapses between source and target node.
   *
   * The deletion is defined by the pre and postsynaptic elements and the synapse
   * type. Updates the number of connected synaptic elements in the source and
   * target.
   * @param snode_id source id
   * @param tnode_id target id
   * @param syn_id synapse type
   * @param se_pre_name name of the pre synaptic element
   * @param se_post_name name of the postsynaptic element
   */
  void delete_synapse( index source, index target, long syn_id, std::string se_pre_name, std::string se_post_name );
=======
  // Deletion of synapses
  void delete_synapse( size_t source, size_t target, long syn_id, std::string se_pre_name, std::string se_post_name );
>>>>>>> e441a55a

  void get_synaptic_elements( std::string se_name,
    std::vector< size_t >& se_vacant_id,
    std::vector< int >& se_vacant_n,
    std::vector< size_t >& se_deleted_id,
    std::vector< int >& se_deleted_n );

  void serialize_id( std::vector< size_t >& id, std::vector< int >& n, std::vector< size_t >& res );
  void global_shuffle( std::vector< size_t >& v );
  void global_shuffle( std::vector< size_t >& v, size_t n );

private:
  /**
   * Time interval for structural plasticity update (creation/deletion of
   * synapses).
   */
  double structural_plasticity_update_interval_;

  /**
   * Indicates whether the Structrual Plasticity functionality is On (True) of
   * Off (False).
   */
  bool structural_plasticity_enabled_;
  std::vector< SPBuilder* > sp_conn_builders_;

  /**
   * GrowthCurve factories, indexed by growthcurvedict_ elements.
   */
  std::vector< GenericGrowthCurveFactory* > growthcurve_factories_;

  DictionaryDatum growthcurvedict_; //!< Dictionary for growth rules.
};

inline GrowthCurve*
SPManager::new_growth_curve( Name name )
{
  const long nc_id = ( *growthcurvedict_ )[ name ];
  return growthcurve_factories_.at( nc_id )->create();
}

inline bool
SPManager::is_structural_plasticity_enabled() const
{
  return structural_plasticity_enabled_;
}

inline double
SPManager::get_structural_plasticity_update_interval() const
{
  return structural_plasticity_update_interval_;
}

} // namespace nest

#endif /* #ifndef SP_MANAGER_H */<|MERGE_RESOLUTION|>--- conflicted
+++ resolved
@@ -120,20 +120,8 @@
    * \param target_thread Thread that hosts the target node.
    * \param syn_id The synapse model to use.
    */
-<<<<<<< HEAD
-  void disconnect( const index snode_id, Node* target, thread target_thread, const index syn_id );
-  /**
-   * Handles the general dynamic creation and deletion of synapses when
-   * structural plasticity is enabled.
-   *
-   * Retrieves the number of available synaptic elements to create new synapses.
-   * Retrieves the number of deleted synaptic elements to delete already created synapses.
-   * @param sp_builder The structural plasticity connection builder to use
-   */
-=======
   void disconnect( const size_t snode_id, Node* target, size_t target_thread, const size_t syn_id );
 
->>>>>>> e441a55a
   void update_structural_plasticity();
   void update_structural_plasticity( SPBuilder* );
 
@@ -171,87 +159,26 @@
    */
   long builder_max_delay() const;
 
-<<<<<<< HEAD
-  /**
-   * Dynamic creation of synapses
-   *
-   * @param pre_id source id
-   * @param pre_n number of available synaptic elements in the pre node
-   * @param post_id target id
-   * @param post_n number of available synaptic elements in the post node
-   * @param sp_conn_builder structural plasticity connection builder to use
-   *
-   * @return true if synapses are created
-   */
-  bool create_synapses( std::vector< index >& pre_vacant_id,
-=======
   // Creation of synapses
   bool create_synapses( std::vector< size_t >& pre_vacant_id,
->>>>>>> e441a55a
     std::vector< int >& pre_vacant_n,
     std::vector< size_t >& post_vacant_id,
     std::vector< int >& post_vacant_n,
-    SPBuilder* sp_conn_builder );
-<<<<<<< HEAD
-  /**
-   * Deletion of synapses due to the loss of a pre synaptic element.
-   *
-   * The corresponding pre synaptic element will still remain available for a new
-   * connection on the following updates in connectivity
-   * @param pre_deleted_id Id of the node with the deleted pre synaptic element
-   * @param pre_deleted_n number of deleted pre synaptic elements
-   * @param synapse_model model name
-   * @param se_pre_name pre synaptic element name
-   * @param se_post_name postsynaptic element name
-   */
-  void delete_synapses_from_pre( const std::vector< index >& pre_deleted_id,
-=======
+    SPBuilder* sp_conn_builder )  void delete_synapses_from_pre( const std::vector< index >& pre_deleted_id,
   // Deletion of synapses on the pre synaptic side
   void delete_synapses_from_pre( const std::vector< size_t >& pre_deleted_id,
->>>>>>> e441a55a
     std::vector< int >& pre_deleted_n,
     const size_t synapse_model,
     const std::string& se_pre_name,
     const std::string& se_post_name );
-<<<<<<< HEAD
-  /**
-   * Deletion of synapses due to the loss of a postsynaptic element.
-   *
-   * The corresponding pre synaptic element will still remain available for a new
-   * connection on the following updates in connectivity
-   * @param post_deleted_id Id of the node with the deleted postsynaptic element
-   * @param post_deleted_n number of deleted postsynaptic elements
-   * @param synapse_model model name
-   * @param se_pre_name pre synaptic element name
-   * @param se_post_name postsynaptic element name
-   */
-  void delete_synapses_from_post( std::vector< index >& post_deleted_id,
-=======
   // Deletion of synapses on the postsynaptic side
   void delete_synapses_from_post( std::vector< size_t >& post_deleted_id,
->>>>>>> e441a55a
     std::vector< int >& post_deleted_n,
     size_t synapse_model,
     std::string se_pre_name,
     std::string se_post_name );
-<<<<<<< HEAD
-  /**
-   * Handles the deletion of synapses between source and target node.
-   *
-   * The deletion is defined by the pre and postsynaptic elements and the synapse
-   * type. Updates the number of connected synaptic elements in the source and
-   * target.
-   * @param snode_id source id
-   * @param tnode_id target id
-   * @param syn_id synapse type
-   * @param se_pre_name name of the pre synaptic element
-   * @param se_post_name name of the postsynaptic element
-   */
-  void delete_synapse( index source, index target, long syn_id, std::string se_pre_name, std::string se_post_name );
-=======
   // Deletion of synapses
   void delete_synapse( size_t source, size_t target, long syn_id, std::string se_pre_name, std::string se_post_name );
->>>>>>> e441a55a
 
   void get_synaptic_elements( std::string se_name,
     std::vector< size_t >& se_vacant_id,
