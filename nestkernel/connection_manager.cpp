/*
 *  connection_manager.cpp
 *
 *  This file is part of NEST.
 *
 *  Copyright (C) 2004 The NEST Initiative
 *
 *  NEST is free software: you can redistribute it and/or modify
 *  it under the terms of the GNU General Public License as published by
 *  the Free Software Foundation, either version 2 of the License, or
 *  (at your option) any later version.
 *
 *  NEST is distributed in the hope that it will be useful,
 *  but WITHOUT ANY WARRANTY; without even the implied warranty of
 *  MERCHANTABILITY or FITNESS FOR A PARTICULAR PURPOSE.  See the
 *  GNU General Public License for more details.
 *
 *  You should have received a copy of the GNU General Public License
 *  along with NEST.  If not, see <http://www.gnu.org/licenses/>.
 *
 */

#include "connection_manager.h"

// Generated includes:
#include "config.h"

// C++ includes:
#include <cassert>
#include <cmath>
#include <iomanip>
#include <limits>
#include <set>
#include <algorithm>
#include <vector>

// Includes from libnestutil:
#include "compose.hpp"
#include "logging.h"

// Includes from nestkernel:
#include "conn_builder.h"
#include "conn_builder_factory.h"
#include "connection_label.h"
#include "connector_base.h"
#include "connector_model.h"
#include "delay_checker.h"
#include "exceptions.h"
#include "kernel_manager.h"
#include "mpi_manager_impl.h"
#include "nest_names.h"
#include "node.h"
#include "nodelist.h"
#include "subnet.h"
#include "target_table_devices_impl.h"
#include "vp_manager_impl.h"

// Includes from sli:
#include "dictutils.h"
#include "sliexceptions.h"
#include "token.h"
#include "tokenutils.h"

nest::ConnectionManager::ConnectionManager()
  : connruledict_( new Dictionary() )
  , connbuilder_factories_()
  , min_delay_( 1 )
  , max_delay_( 1 )
  , keep_source_table_( true )
  , have_connections_changed_( true )
  , sort_connections_by_source_( true )
  , has_primary_connections_( false )
  , secondary_connections_exist_( false )
  , stdp_eps_( 1.0e-6 )
{
}

nest::ConnectionManager::~ConnectionManager()
{
  // Memory leak on purpose!
  // The ConnectionManager is deleted, when the network is deleted, and
  // this happens only, when main() is finished and we give the allocated memory
  // back to the system anyway. Hence, why bother cleaning up our highly
  // scattered connection infrastructure? They do not have any open files, which
  // need to be closed or similar.
}

void
nest::ConnectionManager::initialize()
{
  const thread num_threads = kernel().vp_manager.get_num_threads();
  connections_.resize( num_threads, NULL );
  secondary_recv_buffer_pos_.resize( num_threads, NULL );

#pragma omp parallel
  {
    const thread tid = kernel().vp_manager.get_thread_id();
    connections_[ tid ] = new std::vector< ConnectorBase* >(
      kernel().model_manager.get_num_synapse_prototypes() );
    secondary_recv_buffer_pos_[ tid ] =
      new std::vector< std::vector< size_t >* >();
  } // of omp parallel

  source_table_.initialize();
  target_table_.initialize();
  target_table_devices_.initialize();

  std::vector< DelayChecker > tmp2( kernel().vp_manager.get_num_threads() );
  delay_checkers_.swap( tmp2 );

  std::vector< std::vector< size_t > > tmp3(
    kernel().vp_manager.get_num_threads(), std::vector< size_t >() );
  num_connections_.swap( tmp3 );

  // The following line is executed by all processes, no need to communicate
  // this change in delays.
  min_delay_ = max_delay_ = 1;
}

void
nest::ConnectionManager::finalize()
{
  source_table_.finalize();
  target_table_.finalize();
  target_table_devices_.finalize();
  delete_connections_();

  delete_secondary_recv_buffer_pos();
}

void
nest::ConnectionManager::delete_secondary_recv_buffer_pos()
{
  for ( std::vector< std::vector< std::vector< size_t >* >* >::iterator it =
          secondary_recv_buffer_pos_.begin();
        it != secondary_recv_buffer_pos_.end();
        ++it )
  {
    for (
      std::vector< std::vector< size_t >* >::iterator iit = ( *it )->begin();
      iit != ( *it )->end();
      ++iit )
    {
      delete *iit;
    }
    delete *it;
  }
}

void
nest::ConnectionManager::set_status( const DictionaryDatum& d )
{
  for ( size_t i = 0; i < delay_checkers_.size(); ++i )
  {
    delay_checkers_[ i ].set_status( d );
  }

  updateValue< bool >( d, names::keep_source_table, keep_source_table_ );
  if ( not keep_source_table_
    and kernel().sp_manager.is_structural_plasticity_enabled() )
  {
    throw KernelException(
      "If structural plasticity is enabled, keep_source_table can not be set "
      "to false." );
  }

  updateValue< bool >(
    d, names::sort_connections_by_source, sort_connections_by_source_ );
  if ( not sort_connections_by_source_
    and kernel().sp_manager.is_structural_plasticity_enabled() )
  {
    throw KernelException(
      "If structural plasticity is enabled, sort_connections_by_source can not "
      "be set to false." );
  }
  //  Need to update the saved values if we have changed the delay bounds.
  if ( d->known( names::min_delay ) or d->known( names::max_delay ) )
  {
    update_delay_extrema_();
  }
}

nest::DelayChecker&
nest::ConnectionManager::get_delay_checker()
{
  return delay_checkers_[ kernel().vp_manager.get_thread_id() ];
}

void
nest::ConnectionManager::get_status( DictionaryDatum& dict )
{
  update_delay_extrema_();
  def< double >(
    dict, names::min_delay, Time( Time::step( min_delay_ ) ).get_ms() );
  def< double >(
    dict, names::max_delay, Time( Time::step( max_delay_ ) ).get_ms() );

  const size_t n = get_num_connections();
  def< long >( dict, names::num_connections, n );
  def< bool >( dict, names::keep_source_table, keep_source_table_ );
  def< bool >(
    dict, names::sort_connections_by_source, sort_connections_by_source_ );
}

DictionaryDatum
nest::ConnectionManager::get_synapse_status( const index source_gid,
  const index target_gid,
  const thread tid,
  const synindex syn_id,
  const index lcid ) const
{
  kernel().model_manager.assert_valid_syn_id( syn_id );

  DictionaryDatum dict( new Dictionary );
  ( *dict )[ names::source ] = source_gid;
  ( *dict )[ names::synapse_model ] = LiteralDatum(
    kernel().model_manager.get_synapse_prototype( syn_id ).get_name() );

  const Node* source = kernel().node_manager.get_node( source_gid, tid );
  const Node* target = kernel().node_manager.get_node( target_gid, tid );

  // synapses from neurons to neurons and from neurons to globally
  // receiving devices
  if ( ( source->has_proxies() and target->has_proxies()
         and ( *connections_[ tid ] )[ syn_id ] != NULL )
    or ( ( source->has_proxies() and not target->has_proxies()
         and not target->local_receiver()
         and ( *connections_[ tid ] )[ syn_id ] != NULL ) ) )
  {
    ( *connections_[ tid ] )[ syn_id ]->get_synapse_status( tid, lcid, dict );
  }
  else if ( source->has_proxies() and not target->has_proxies()
    and target->local_receiver() )
  {
    target_table_devices_.get_synapse_status_to_device(
      tid, source_gid, syn_id, dict, lcid );
  }
  else if ( not source->has_proxies() )
  {
    const index ldid = source->get_local_device_id();
    target_table_devices_.get_synapse_status_from_device(
      tid, ldid, syn_id, dict, lcid );
  }
  else
  {
    assert( false );
  }

  return dict;
}

void
nest::ConnectionManager::set_synapse_status( const index source_gid,
  const index target_gid,
  const thread tid,
  const synindex syn_id,
  const index lcid,
  const DictionaryDatum& dict )
{
  kernel().model_manager.assert_valid_syn_id( syn_id );

  const Node* source = kernel().node_manager.get_node( source_gid, tid );
  const Node* target = kernel().node_manager.get_node( target_gid, tid );

  try
  {
    // synapses from neurons to neurons and from neurons to globally
    // receiving devices
    if ( ( source->has_proxies() and target->has_proxies()
           and ( *connections_[ tid ] )[ syn_id ] != NULL )
      or ( ( source->has_proxies() and not target->has_proxies()
           and not target->local_receiver()
           and ( *connections_[ tid ] )[ syn_id ] != NULL ) ) )
    {
      ( *connections_[ tid ] )[ syn_id ]->set_synapse_status( lcid,
        dict,
        kernel().model_manager.get_synapse_prototype( syn_id, tid ) );
    }
    else if ( source->has_proxies() and not target->has_proxies()
      and target->local_receiver() )
    {
      target_table_devices_.set_synapse_status_to_device( tid,
        source_gid,
        syn_id,
        kernel().model_manager.get_synapse_prototype( syn_id, tid ),
        dict,
        lcid );
    }
    else if ( not source->has_proxies() )
    {
      const index ldid = source->get_local_device_id();
      target_table_devices_.set_synapse_status_from_device( tid,
        ldid,
        syn_id,
        kernel().model_manager.get_synapse_prototype( syn_id, tid ),
        dict,
        lcid );
    }
    else
    {
      assert( false );
    }
  }
  catch ( BadProperty& e )
  {
    throw BadProperty( String::compose(
      "Setting status of '%1' connecting from GID %2 to GID %3 via port %4: %5",
      kernel().model_manager.get_synapse_prototype( syn_id, tid ).get_name(),
      source_gid,
      target_gid,
      lcid,
      e.message() ) );
  }
}

void
nest::ConnectionManager::delete_connections_()
{
  for ( std::vector< std::vector< ConnectorBase* >* >::iterator it =
          connections_.begin();
        it != connections_.end();
        ++it )
  {
    for ( std::vector< ConnectorBase* >::iterator iit = ( *it )->begin();
          iit != ( *it )->end();
          ++iit )
    {
      delete *iit;
    }
    delete *it;
  }
  connections_.clear();
}

const nest::Time
nest::ConnectionManager::get_min_delay_time_() const
{
  Time min_delay = Time::pos_inf();

  std::vector< DelayChecker >::const_iterator it;
  for ( it = delay_checkers_.begin(); it != delay_checkers_.end(); ++it )
  {
    min_delay = std::min( min_delay, it->get_min_delay() );
  }

  return min_delay;
}

const nest::Time
nest::ConnectionManager::get_max_delay_time_() const
{
  Time max_delay = Time::get_resolution();

  std::vector< DelayChecker >::const_iterator it;
  for ( it = delay_checkers_.begin(); it != delay_checkers_.end(); ++it )
  {
    max_delay = std::max( max_delay, it->get_max_delay() );
  }

  return max_delay;
}

bool
nest::ConnectionManager::get_user_set_delay_extrema() const
{
  bool user_set_delay_extrema = false;

  std::vector< DelayChecker >::const_iterator it;
  for ( it = delay_checkers_.begin(); it != delay_checkers_.end(); ++it )
  {
    user_set_delay_extrema |= it->get_user_set_delay_extrema();
  }

  return user_set_delay_extrema;
}

nest::ConnBuilder*
nest::ConnectionManager::get_conn_builder( const std::string& name,
  const GIDCollection& sources,
  const GIDCollection& targets,
  const DictionaryDatum& conn_spec,
  const DictionaryDatum& syn_spec )
{
  const size_t rule_id = connruledict_->lookup( name );
  return connbuilder_factories_.at( rule_id )->create(
    sources, targets, conn_spec, syn_spec );
}

void
nest::ConnectionManager::calibrate( const TimeConverter& tc )
{
  for ( thread tid = 0; tid < kernel().vp_manager.get_num_threads(); ++tid )
  {
    delay_checkers_[ tid ].calibrate( tc );
  }
}

void
nest::ConnectionManager::connect( const GIDCollection& sources,
  const GIDCollection& targets,
  const DictionaryDatum& conn_spec,
  const DictionaryDatum& syn_spec )
{
  have_connections_changed_ = true;

  conn_spec->clear_access_flags();
  syn_spec->clear_access_flags();

  if ( not conn_spec->known( names::rule ) )
  {
    throw BadProperty( "Connectivity spec must contain connectivity rule." );
  }
  const Name rule_name =
    static_cast< const std::string >( ( *conn_spec )[ names::rule ] );

  if ( not connruledict_->known( rule_name ) )
  {
    throw BadProperty(
      String::compose( "Unknown connectivity rule: %1", rule_name ) );
  }

  const long rule_id = ( *connruledict_ )[ rule_name ];

  ConnBuilder* cb = connbuilder_factories_.at( rule_id )->create(
    sources, targets, conn_spec, syn_spec );
  assert( cb != 0 );

  // at this point, all entries in conn_spec and syn_spec have been checked
  ALL_ENTRIES_ACCESSED(
    *conn_spec, "Connect", "Unread dictionary entries in conn_spec: " );
  ALL_ENTRIES_ACCESSED(
    *syn_spec, "Connect", "Unread dictionary entries in syn_spec: " );

  cb->connect();
  delete cb;
}

void
nest::ConnectionManager::update_delay_extrema_()
{
  min_delay_ = get_min_delay_time_().get_steps();
  max_delay_ = get_max_delay_time_().get_steps();

  if ( not get_user_set_delay_extrema() )
  {
    // If no min/max_delay is set explicitly (SetKernelStatus), then the default
    // delay used by the SPBuilders have to be respected for the min/max_delay.
    min_delay_ =
      std::min( min_delay_, kernel().sp_manager.builder_min_delay() );
    max_delay_ =
      std::max( max_delay_, kernel().sp_manager.builder_max_delay() );
  }

  if ( kernel().mpi_manager.get_num_processes() > 1 )
  {
    std::vector< delay > min_delays( kernel().mpi_manager.get_num_processes() );
    min_delays[ kernel().mpi_manager.get_rank() ] = min_delay_;
    kernel().mpi_manager.communicate( min_delays );
    min_delay_ = *std::min_element( min_delays.begin(), min_delays.end() );

    std::vector< delay > max_delays( kernel().mpi_manager.get_num_processes() );
    max_delays[ kernel().mpi_manager.get_rank() ] = max_delay_;
    kernel().mpi_manager.communicate( max_delays );
    max_delay_ = *std::max_element( max_delays.begin(), max_delays.end() );
  }

  if ( min_delay_ == Time::pos_inf().get_steps() )
  {
    min_delay_ = Time::get_resolution().get_steps();
  }
}

// gid node thread syn_id dict delay weight
void
nest::ConnectionManager::connect( const index sgid,
  Node* target,
  thread target_thread,
  const synindex syn_id,
  const DictionaryDatum& params,
  const double delay,
  const double weight )
{
  kernel().model_manager.assert_valid_syn_id( syn_id );

  have_connections_changed_ = true;

  Node* const source = kernel().node_manager.get_node( sgid, target_thread );
  const thread tid = kernel().vp_manager.get_thread_id();

  // normal nodes and devices with proxies -> normal nodes and devices with
  // proxies
  if ( source->has_proxies() and target->has_proxies() )
  {
    connect_(
      *source, *target, sgid, target_thread, syn_id, params, delay, weight );
  }
  // normal nodes and devices with proxies -> normal devices
  else if ( source->has_proxies() and not target->has_proxies()
    and target->local_receiver() )
  {
    // Connections to nodes with one node per process (MUSIC proxies
    // or similar devices) have to be established by the thread of the
    // target if the source is on the local process even though the
    // source may be a proxy on target_thread.
    if ( target->one_node_per_process() and not source->is_proxy() )
    {
      connect_to_device_(
        *source, *target, sgid, target_thread, syn_id, params, delay, weight );
      return;
    }

    // make sure source is on this MPI rank and on this thread
    if ( source->is_proxy()
      or ( not source->is_proxy() and source->get_thread() != tid ) )
    {
      return;
    }

    connect_to_device_(
      *source, *target, sgid, target_thread, syn_id, params, delay, weight );
  }
  // normal devices -> normal nodes and devices with proxies
  else if ( not source->has_proxies() and target->has_proxies() )
  {
    connect_from_device_(
      *source, *target, target_thread, syn_id, params, delay, weight );
  }
  // normal devices -> normal devices
  else if ( not source->has_proxies() and not target->has_proxies() )
  {
    // create connection only on suggested thread of target
    const thread tid = kernel().vp_manager.get_thread_id();
    const thread suggested_thread = kernel().vp_manager.vp_to_thread(
      kernel().vp_manager.suggest_vp_for_gid( target->get_gid() ) );
    if ( suggested_thread == tid )
    {
      connect_from_device_(
        *source, *target, suggested_thread, syn_id, params, delay, weight );
    }
  }
  // globally receiving devices, e.g. volume transmitter
  else if ( not target->has_proxies() and not target->local_receiver() )
  {
    // we do not allow to connect a device to a global receiver at the moment
    if ( not source->has_proxies() )
    {
      return;
    }
    target = kernel().node_manager.get_node( target->get_gid(), tid );
    connect_( *source, *target, sgid, tid, syn_id, params, delay, weight );
  }
  else
  {
    assert( false );
  }
}

// gid gid dict
bool
nest::ConnectionManager::connect( const index sgid,
  const index tgid,
  const DictionaryDatum& params,
  const synindex syn_id )
{
  kernel().model_manager.assert_valid_syn_id( syn_id );

  have_connections_changed_ = true;

  const thread tid = kernel().vp_manager.get_thread_id();

  if ( not kernel().node_manager.is_local_gid( tgid ) )
  {
    return false;
  }

  Node* target = kernel().node_manager.get_node( tgid, tid );
  const thread target_thread = target->get_thread();
  Node* source = kernel().node_manager.get_node( sgid, target_thread );

  // normal nodes and devices with proxies -> normal nodes and devices with
  // proxies
  if ( source->has_proxies() and target->has_proxies() )
  {
    connect_( *source, *target, sgid, target_thread, syn_id, params );
  }
  // normal nodes and devices with proxies -> normal devices
  else if ( source->has_proxies() and not target->has_proxies()
    and target->local_receiver() )
  {
    // Connections to nodes with one node per process (MUSIC proxies
    // or similar devices) have to be established by the thread of the
    // target if the source is on the local process even though the
    // source may be a proxy on target_thread.
    if ( target->one_node_per_process() and not source->is_proxy() )
    {
      connect_to_device_(
        *source, *target, sgid, target_thread, syn_id, params );
      return true;
    }

    // make sure source is on this MPI rank
    if ( source->is_proxy()
      or ( not source->is_proxy() and source->get_thread() != tid ) )
    {
      return false;
    }

    connect_to_device_( *source, *target, sgid, target_thread, syn_id, params );
  }
  // normal devices -> normal nodes and devices with proxies
  else if ( not source->has_proxies() and target->has_proxies() )
  {
    connect_from_device_( *source, *target, target_thread, syn_id, params );
  }
  // normal devices -> normal devices
  else if ( not source->has_proxies() and not target->has_proxies() )
  {
    // create connection only on suggested thread of target
    const thread suggested_thread = kernel().vp_manager.vp_to_thread(
      kernel().vp_manager.suggest_vp_for_gid( target->get_gid() ) );
    if ( suggested_thread == tid )
    {
      connect_from_device_(
        *source, *target, suggested_thread, syn_id, params );
    }
  }
  // globally receiving devices, e.g. volume transmitter
  else if ( not target->has_proxies() and not target->local_receiver() )
  {
    // we do not allow to connect a device to a global receiver at the moment
    if ( not source->has_proxies() )
    {
      return false;
    }
    target = kernel().node_manager.get_node( tgid, tid );
    connect_( *source, *target, sgid, tid, syn_id, params );
  }
  else
  {
    assert( false );
  }

  // We did not exit prematurely due to proxies, so we have connected.
  return true;
}

void
nest::ConnectionManager::connect_( Node& s,
  Node& r,
  const index s_gid,
  const thread tid,
  const synindex syn_id,
  const DictionaryDatum& params,
  const double delay,
  const double weight )
{
  const bool is_primary =
    kernel().model_manager.get_synapse_prototype( syn_id, tid ).is_primary();

  kernel()
    .model_manager.get_synapse_prototype( syn_id, tid )
    .add_connection( s, r, connections_[ tid ], syn_id, params, delay, weight );
  source_table_.add_source( tid, syn_id, s_gid, is_primary );

  increase_connection_count( tid, syn_id );

  if ( is_primary )
  {
    has_primary_connections_ = true;
  }
  else
  {
    secondary_connections_exist_ = true;
  }
}

void
nest::ConnectionManager::connect_to_device_( Node& s,
  Node& r,
  const index s_gid,
  const thread tid,
  const synindex syn_id,
  const DictionaryDatum& params,
  const double delay,
  const double weight )
{
  // create entries in connection structure for connections to devices
  target_table_devices_.add_connection_to_device(
    s, r, s_gid, tid, syn_id, params, delay, weight );

  increase_connection_count( tid, syn_id );
}

void
nest::ConnectionManager::connect_from_device_( Node& s,
  Node& r,
  const thread tid,
  const synindex syn_id,
  const DictionaryDatum& params,
  const double delay,
  const double weight )
{
  // create entries in connections vector of devices
  target_table_devices_.add_connection_from_device(
    s, r, tid, syn_id, params, delay, weight );
  increase_connection_count( tid, syn_id );
}

void
nest::ConnectionManager::increase_connection_count( const thread tid,
  const synindex syn_id )
{
  if ( num_connections_[ tid ].size() <= syn_id )
  {
    num_connections_[ tid ].resize( syn_id + 1 );
  }
  ++num_connections_[ tid ][ syn_id ];
}

nest::index
nest::ConnectionManager::find_connection( const thread tid,
  const synindex syn_id,
  const index sgid,
  const index tgid )
{
  // lcid will hold the position of the /first/ connection from node
  // sgid to any local node or be invalid
  index lcid = source_table_.find_first_source( tid, syn_id, sgid );
  if ( lcid == invalid_index )
  {
    return invalid_index;
  }

  // lcid will hold the position of the /first/ connection from node
  // sgid to node tgid or be invalid
  lcid = ( *( *connections_[ tid ] )[ syn_id ] )
           .find_first_target( tid, lcid, tgid );
  if ( lcid != invalid_index )
  {
    return lcid;
  }

  return invalid_index;
}

void
nest::ConnectionManager::disconnect( const thread tid,
  const synindex syn_id,
  const index sgid,
  const index tgid )
{
  have_connections_changed_ = true;

  assert( syn_id != invalid_synindex );

  const index lcid = find_connection( tid, syn_id, sgid, tgid );

  if ( lcid == invalid_index ) // this function should only be called
                               // with a valid connection
  {
    throw InexistentConnection();
  }

  ( *( *connections_[ tid ] )[ syn_id ] ).disable_connection( lcid );
  source_table_.disable_connection( tid, syn_id, lcid );

  --num_connections_[ tid ][ syn_id ];
}

void
nest::ConnectionManager::data_connect_single( const index source_id,
  DictionaryDatum params,
  const index syn_id )
{
  // We extract the parameters from the dictionary explicitly since getValue()
  // for DoubleVectorDatum
  // copies the data into an array, from which the data must then be copied once
  // more.
  Dictionary::iterator di_s, di_t;

  // To save time, we first create the parameter dictionary for connect(), then
  // we copy
  // all keys from the original dictionary into the parameter dictionary.
  // We can the later use iterators to change the values inside the parameter
  // dictionary,
  // rather than using the lookup operator.
  // We also do the parameter checking here so that we can later use unsafe
  // operations.
  for ( di_s = ( *params ).begin(); di_s != ( *params ).end(); ++di_s )
  {
    DoubleVectorDatum const* tmp =
      dynamic_cast< DoubleVectorDatum* >( di_s->second.datum() );
    IntVectorDatum const* tmpint =
      dynamic_cast< IntVectorDatum* >( di_s->second.datum() );
    ArrayDatum* ad = dynamic_cast< ArrayDatum* >( di_s->second.datum() );
    if ( tmp == 0 )
    {

      std::string msg = String::compose(
        "Parameter '%1' must be a DoubleVectorArray or numpy.array. ",
        di_s->first.toString() );
      LOG( M_DEBUG, "DataConnect", msg );
      LOG( M_DEBUG, "DataConnect", "Trying to convert, but this takes time." );

      if ( tmpint )
      {
        std::vector< double >* data =
          new std::vector< double >( ( *tmpint )->begin(), ( *tmpint )->end() );
        DoubleVectorDatum* dvd = new DoubleVectorDatum( data );
        di_s->second = dvd;
      }
      else if ( ad )
      {
        std::vector< double >* data = new std::vector< double >;
        ad->toVector( *data );
        DoubleVectorDatum* dvd = new DoubleVectorDatum( data );
        di_s->second = dvd;
      }
      else
      {
        throw TypeMismatch( DoubleVectorDatum().gettypename().toString()
            + " or " + ArrayDatum().gettypename().toString(),
          di_s->second.datum()->gettypename().toString() );
      }
    }
  }

  const Token target_t = params->lookup2( names::target );
  DoubleVectorDatum const* ptarget_ids =
    static_cast< DoubleVectorDatum* >( target_t.datum() );
  const std::vector< double >& target_ids( **ptarget_ids );

  // Only to check consistent
  const Token weight_t = params->lookup2( names::weight );
  DoubleVectorDatum const* pweights =
    static_cast< DoubleVectorDatum* >( weight_t.datum() );

  const Token delay_t = params->lookup2( names::delay );
  DoubleVectorDatum const* pdelays =
    static_cast< DoubleVectorDatum* >( delay_t.datum() );


  bool complete_wd_lists = ( ( *ptarget_ids )->size() == ( *pweights )->size()
    and ( *pweights )->size() == ( *pdelays )->size() );
  // check if we have consistent lists for weights and delays
  if ( not complete_wd_lists )
  {
    LOG( M_ERROR,
      "DataConnect",
      "All lists in the parameter dictionary must be of equal size." );
    throw DimensionMismatch();
  }

  Node* source = kernel().node_manager.get_node( source_id );

  Subnet* source_comp = dynamic_cast< Subnet* >( source );
  if ( source_comp != 0 )
  {
    LOG( M_INFO, "DataConnect", "Source ID is a subnet; I will iterate it." );

    // collect all leaves in source subnet, then data-connect each leaf
    LocalLeafList local_sources( *source_comp );
    std::vector< MPIManager::NodeAddressingData > global_sources;
    kernel().mpi_manager.communicate( local_sources, global_sources );
    for ( std::vector< MPIManager::NodeAddressingData >::iterator src =
            global_sources.begin();
          src != global_sources.end();
          ++src )
    {
      data_connect_single( src->get_gid(), params, syn_id );
    }

    return;
  }

#pragma omp parallel private( di_s )
  {
    thread tid = kernel().vp_manager.get_thread_id();
    DictionaryDatum par_i( new Dictionary() );

    size_t n_targets = target_ids.size();
    for ( index i = 0; i < n_targets; ++i )
    {
      Node* target = 0;
      try
      {
        target = kernel().node_manager.get_node( target_ids[ i ], tid );
      }
      catch ( UnknownNode& e )
      {
        std::string msg = String::compose(
          "Target with ID %1 does not exist. "
          "The connection will be ignored.",
          target_ids[ i ] );
        if ( not e.message().empty() )
        {
          msg += "\nDetails: " + e.message();
        }
        LOG( M_WARNING, "DataConnect", msg.c_str() );
        continue;
      }

      if ( target->get_thread() != tid )
      {
        continue;
      }

      // here we fill a parameter dictionary with the values of the current loop
      // index.
      for ( di_s = ( *params ).begin(); di_s != ( *params ).end(); ++di_s )
      {
        DoubleVectorDatum const* tmp =
          static_cast< DoubleVectorDatum* >( di_s->second.datum() );
        const std::vector< double >& tmpvec = **tmp;
        par_i->insert( di_s->first, Token( new DoubleDatum( tmpvec[ i ] ) ) );
      }

      try
      {
        connect( source_id, target_ids[ i ], par_i, syn_id );
      }
      catch ( UnexpectedEvent& e )
      {
        std::string msg = String::compose(
          "Target with ID %1 does not support the connection. "
          "The connection will be ignored.",
          target_ids[ i ] );
        if ( not e.message().empty() )
        {
          msg += "\nDetails: " + e.message();
        }
        LOG( M_WARNING, "DataConnect", msg.c_str() );
        continue;
      }
      catch ( IllegalConnection& e )
      {
        std::string msg = String::compose(
          "Target with ID %1 does not support the connection. "
          "The connection will be ignored.",
          target_ids[ i ] );
        if ( not e.message().empty() )
        {
          msg += "\nDetails: " + e.message();
        }
        LOG( M_WARNING, "DataConnect", msg.c_str() );
        continue;
      }
      catch ( UnknownReceptorType& e )
      {
        std::string msg = String::compose(
          "In Connection from global source ID %1 to target ID %2: "
          "Target does not support requested receptor type. "
          "The connection will be ignored",
          source_id,
          target_ids[ i ] );
        if ( not e.message().empty() )
        {
          msg += "\nDetails: " + e.message();
        }
        LOG( M_WARNING, "DataConnect", msg.c_str() );
        continue;
      }
    }
  }
}

bool
nest::ConnectionManager::data_connect_connectome( const ArrayDatum& connectome )
{
  for ( Token* ct = connectome.begin(); ct != connectome.end(); ++ct )
  {
    DictionaryDatum cd = getValue< DictionaryDatum >( *ct );
    index target_gid = static_cast< size_t >( ( *cd )[ names::target ] );
    Node* target_node = kernel().node_manager.get_node( target_gid );
    size_t thr = target_node->get_thread();

    size_t syn_id = 0;
    index source_gid = ( *cd )[ names::source ];

    Token synmodel = cd->lookup( names::synapse_model );
    if ( not synmodel.empty() )
    {
      std::string synmodel_name = getValue< std::string >( synmodel );
      synmodel =
        kernel().model_manager.get_synapsedict()->lookup( synmodel_name );
      if ( not synmodel.empty() )
      {
        syn_id = static_cast< size_t >( synmodel );
      }
      else
      {
        throw UnknownModelName( synmodel_name );
      }
    }
    Node* source_node = kernel().node_manager.get_node( source_gid );
    connect_( *source_node, *target_node, source_gid, thr, syn_id, cd );
  }
  return true;
}


void
nest::ConnectionManager::trigger_update_weight( const long vt_id,
  const std::vector< spikecounter >& dopa_spikes,
  const double t_trig )
{
  const thread tid = kernel().vp_manager.get_thread_id();

  for ( std::vector< ConnectorBase* >::iterator it =
          ( *connections_[ tid ] ).begin();
        it != ( *connections_[ tid ] ).end();
        ++it )
  {
    if ( *it != NULL )
    {
      ( *it )->trigger_update_weight( vt_id,
        tid,
        dopa_spikes,
        t_trig,
        kernel().model_manager.get_synapse_prototypes( tid ) );
    }
  }
}

size_t
nest::ConnectionManager::get_num_target_data( const thread tid ) const
{
  size_t num_connections = 0;
  for ( synindex syn_id = 0; syn_id < ( *connections_[ tid ] ).size();
        ++syn_id )
  {
    if ( ( *connections_[ tid ] )[ syn_id ] != NULL )
    {
      num_connections += source_table_.num_unique_sources( tid, syn_id );
    }
  }
  return num_connections;
}

size_t
nest::ConnectionManager::get_num_connections() const
{
  size_t num_connections = 0;
  for ( index t = 0; t < num_connections_.size(); ++t )
  {
    for ( index s = 0; s < num_connections_[ t ].size(); ++s )
    {
      num_connections += num_connections_[ t ][ s ];
    }
  }

  return num_connections;
}

size_t
nest::ConnectionManager::get_num_connections( const synindex syn_id ) const
{
  size_t num_connections = 0;
  for ( index t = 0; t < num_connections_.size(); ++t )
  {
    if ( num_connections_[ t ].size() > syn_id )
    {
      num_connections += num_connections_[ t ][ syn_id ];
    }
  }

  return num_connections;
}

ArrayDatum
nest::ConnectionManager::get_connections( const DictionaryDatum& params ) const
{
  std::deque< ConnectionID > connectome;

  const Token& source_t = params->lookup( names::source );
  const Token& target_t = params->lookup( names::target );
  const Token& syn_model_t = params->lookup( names::synapse_model );
  const TokenArray* source_a = 0;
  const TokenArray* target_a = 0;
  long synapse_label = UNLABELED_CONNECTION;
  updateValue< long >( params, names::synapse_label, synapse_label );

  if ( not source_t.empty() )
  {
    source_a = dynamic_cast< TokenArray const* >( source_t.datum() );
  }
  if ( not target_t.empty() )
  {
    target_a = dynamic_cast< TokenArray const* >( target_t.datum() );
  }

  size_t syn_id = 0;

  // First we check, whether a synapse model is given.
  // If not, we will iterate all.
  if ( not syn_model_t.empty() )
  {
    Name synmodel_name = getValue< Name >( syn_model_t );
    const Token synmodel =
      kernel().model_manager.get_synapsedict()->lookup( synmodel_name );
    if ( not synmodel.empty() )
    {
      syn_id = static_cast< size_t >( synmodel );
    }
    else
    {
      throw UnknownModelName( synmodel_name.toString() );
    }
    get_connections( connectome, source_a, target_a, syn_id, synapse_label );
  }
  else
  {
    for ( syn_id = 0;
          syn_id < kernel().model_manager.get_num_synapse_prototypes();
          ++syn_id )
    {
      get_connections( connectome, source_a, target_a, syn_id, synapse_label );
    }
  }

  ArrayDatum result;
  result.reserve( connectome.size() );

  while ( not connectome.empty() )
  {
    result.push_back( ConnectionDatum( connectome.front() ) );
    connectome.pop_front();
  }

  return result;
}

// Helper method, that removes ConnectionIDs from input deque and
// appends them to output deque.
static inline std::deque< nest::ConnectionID >&
extend_connectome( std::deque< nest::ConnectionID >& out,
  std::deque< nest::ConnectionID >& in )
{
  while ( not in.empty() )
  {
    out.push_back( in.front() );
    in.pop_front();
  }

  return out;
}

void
nest::ConnectionManager::get_connections(
  std::deque< ConnectionID >& connectome,
  TokenArray const* source,
  TokenArray const* target,
  synindex syn_id,
  long synapse_label ) const
{
  if ( is_source_table_cleared() )
  {
    throw KernelException(
      "Invalid attempt to access connection information: source table was "
      "cleared." );
  }

  const size_t num_connections = get_num_connections( syn_id );

  if ( num_connections == 0 )
  {
    return;
  }

  if ( source == 0 and target == 0 )
  {
#pragma omp parallel
    {
      thread tid = kernel().vp_manager.get_thread_id();

      std::deque< ConnectionID > conns_in_thread;

      ConnectorBase* connections = ( *connections_[ tid ] )[ syn_id ];
      if ( connections != NULL )
      {
        // passing target_gid = 0 ignores target_gid while getting connections
        const size_t num_connections_in_thread = connections->size();
        for ( index lcid = 0; lcid < num_connections_in_thread; ++lcid )
        {
          const index source_gid = source_table_.get_gid( tid, syn_id, lcid );
          connections->get_connection(
            source_gid, 0, tid, syn_id, lcid, synapse_label, conns_in_thread );
        }
      }

      target_table_devices_.get_connections(
        0, 0, tid, syn_id, synapse_label, conns_in_thread );

      if ( conns_in_thread.size() > 0 )
      {
#pragma omp critical( get_connections )
        {
          extend_connectome( connectome, conns_in_thread );
        }
      }
    } // of omp parallel
    return;
  } // if
  else if ( source == 0 and target != 0 )
  {
#pragma omp parallel
    {
      thread tid = kernel().vp_manager.get_thread_id();

      std::deque< ConnectionID > conns_in_thread;

      ConnectorBase* connections = ( *connections_[ tid ] )[ syn_id ];
      if ( connections != NULL )
      {
        for ( size_t t_id = 0; t_id < target->size(); ++t_id )
        {
          const index target_gid = target->get( t_id );

          std::vector< index > source_lcids;
          connections->get_source_lcids( tid, target_gid, source_lcids );

          for ( size_t i = 0; i < source_lcids.size(); ++i )
          {
            conns_in_thread.push_back( ConnectionDatum( ConnectionID(
              source_table_.get_gid( tid, syn_id, source_lcids[ i ] ),
              target_gid,
              tid,
              syn_id,
              source_lcids[ i ] ) ) );
          }
        }
      }

      for ( size_t t_id = 0; t_id < target->size(); ++t_id )
      {
        const index target_gid = target->get( t_id );
        target_table_devices_.get_connections(
          0, target_gid, tid, syn_id, synapse_label, conns_in_thread );
      }

      if ( conns_in_thread.size() > 0 )
      {
#pragma omp critical( get_connections )
        {
          extend_connectome( connectome, conns_in_thread );
        }
      }
    } // of omp parallel
    return;
  } // else if
  else if ( source != 0 )
  {
#pragma omp parallel
    {
      thread tid = kernel().vp_manager.get_thread_id();

      std::deque< ConnectionID > conns_in_thread;

      std::vector< index > sources;
      source->toVector( sources );
      std::sort( sources.begin(), sources.end() );

      const ConnectorBase* connections = ( *connections_[ tid ] )[ syn_id ];
      if ( connections != NULL )
      {
        const size_t num_connections_in_thread = connections->size();
        for ( index lcid = 0; lcid < num_connections_in_thread; ++lcid )
        {
          const index source_gid = source_table_.get_gid( tid, syn_id, lcid );
          if ( std::binary_search(
                 sources.begin(), sources.end(), source_gid ) )
          {
            if ( target == 0 )
            {
              // passing target_gid = 0 ignores target_gid while getting
              // connections
              connections->get_connection( source_gid,
                0,
                tid,
                syn_id,
                lcid,
                synapse_label,
                conns_in_thread );
            }
            else
            {
              for ( size_t t_id = 0; t_id < target->size(); ++t_id )
              {
                const index target_gid = target->get( t_id );
                connections->get_connection( source_gid,
                  target_gid,
                  tid,
                  syn_id,
                  lcid,
                  synapse_label,
                  conns_in_thread );
              }
            }
          }
        }
      }

      for ( size_t s_id = 0; s_id < source->size(); ++s_id )
      {
        const index source_gid = source->get( s_id );
        if ( target == 0 )
        {
          target_table_devices_.get_connections(
            source_gid, 0, tid, syn_id, synapse_label, conns_in_thread );
        }
        else
        {
          for ( size_t t_id = 0; t_id < target->size(); ++t_id )
          {
            const index target_gid = target->get( t_id );
            target_table_devices_.get_connections( source_gid,
              target_gid,
              tid,
              syn_id,
              synapse_label,
              conns_in_thread );
          }
        }
      }

      if ( conns_in_thread.size() > 0 )
      {
#pragma omp critical( get_connections )
        {
          extend_connectome( connectome, conns_in_thread );
        }
      }
    } // of omp parallel
    return;
  } // else if
}

void
nest::ConnectionManager::get_source_gids_( const thread tid,
  const synindex syn_id,
  const index tgid,
  std::vector< index >& sources )
{
  std::vector< index > source_lcids;
  if ( ( *connections_[ tid ] )[ syn_id ] != NULL )
  {
    ( *( *connections_[ tid ] )[ syn_id ] )
      .get_source_lcids( tid, tgid, source_lcids );
    source_table_.get_source_gids( tid, syn_id, source_lcids, sources );
  }
}

void
nest::ConnectionManager::get_sources( const std::vector< index >& targets,
  const index syn_id,
  std::vector< std::vector< index > >& sources )
{
  sources.resize( targets.size() );
  for ( std::vector< std::vector< index > >::iterator i = sources.begin();
        i != sources.end();
        ++i )
  {
    ( *i ).clear();
  }

  for ( thread tid = 0; tid < kernel().vp_manager.get_num_threads(); ++tid )
  {
    for ( size_t i = 0; i < targets.size(); ++i )
    {
      get_source_gids_( tid, syn_id, targets[ i ], sources[ i ] );
    }
  }
}

void
nest::ConnectionManager::get_targets( const std::vector< index >& sources,
  const index syn_id,
  const std::string& post_synaptic_element,
  std::vector< std::vector< index > >& targets )
{
  targets.resize( sources.size() );
  for ( std::vector< std::vector< index > >::iterator i = targets.begin();
        i != targets.end();
        ++i )
  {
    ( *i ).clear();
  }

  for ( thread tid = 0; tid < kernel().vp_manager.get_num_threads(); ++tid )
  {
    for ( size_t i = 0; i < sources.size(); ++i )
    {
      const index start_lcid =
        source_table_.find_first_source( tid, syn_id, sources[ i ] );
      if ( start_lcid != invalid_index )
      {
        ( *( *connections_[ tid ] )[ syn_id ] )
          .get_target_gids(
            tid, start_lcid, post_synaptic_element, targets[ i ] );
      }
    }
  }
}

void
nest::ConnectionManager::sort_connections( const thread tid )
{
  assert( not source_table_.is_cleared() );
  if ( sort_connections_by_source_ )
  {
    for ( synindex syn_id = 0; syn_id < ( *connections_[ tid ] ).size();
          ++syn_id )
    {
      if ( ( *connections_[ tid ] )[ syn_id ] != NULL )
      {
        ( *( *connections_[ tid ] )[ syn_id ] )
          .sort_connections(
            *source_table_.get_thread_local_sources( tid )[ syn_id ] );
      }
    }
    remove_disabled_connections( tid );
  }
}

void
nest::ConnectionManager::reserve_connections( const thread tid,
  const synindex syn_id,
  const size_t count )
{
  kernel()
    .model_manager.get_synapse_prototype( syn_id, tid )
    .reserve_connections( connections_[ tid ], syn_id, count );

  source_table_.reserve( tid, syn_id, count );
}

void
nest::ConnectionManager::compute_target_data_buffer_size()
{
  // determine number of target data on this rank; since each thread
  // has its own datastructures, we need to count connections on every
  // thread separately to compute the total number of sources
  size_t num_target_data = 0;
  for ( thread tid = 0; tid < kernel().vp_manager.get_num_threads(); ++tid )
  {
    num_target_data += get_num_target_data( tid );
  }

  // determine maximum number of target data across all ranks, because
  // all ranks need identically sized buffers
  std::vector< long > global_num_target_data(
    kernel().mpi_manager.get_num_processes() );
  global_num_target_data[ kernel().mpi_manager.get_rank() ] = num_target_data;
  kernel().mpi_manager.communicate( global_num_target_data );
  const size_t max_num_target_data =
    *std::max_element(
      global_num_target_data.begin(), global_num_target_data.end() );

  // MPI buffers should have at least two entries per process
  const size_t min_num_target_data =
    2 * kernel().mpi_manager.get_num_processes();

  // adjust target data buffers accordingly
  if ( min_num_target_data < max_num_target_data )
  {
    kernel().mpi_manager.set_buffer_size_target_data( max_num_target_data );
  }
  else
  {
    kernel().mpi_manager.set_buffer_size_target_data( min_num_target_data );
  }
}

void
nest::ConnectionManager::compute_compressed_secondary_recv_buffer_positions(
  const thread tid )
{
#pragma omp single
  {
    buffer_pos_of_source_gid_syn_id_.clear();
  }

  source_table_.compute_buffer_pos_for_unique_secondary_sources(
    tid, buffer_pos_of_source_gid_syn_id_ );
  secondary_recv_buffer_pos_[ tid ]->resize(
    connections_[ tid ]->size(), NULL );

  const size_t chunk_size_secondary_events_in_int =
    kernel().mpi_manager.get_chunk_size_secondary_events_in_int();

  const synindex syn_id_end = connections_[ tid ]->size();
  for ( synindex syn_id = 0; syn_id < syn_id_end; ++syn_id )
  {
    std::vector< size_t >*& positions =
      ( *secondary_recv_buffer_pos_[ tid ] )[ syn_id ];

    if ( ( *connections_[ tid ] )[ syn_id ] != NULL )
    {
      if ( not kernel()
                 .model_manager.get_synapse_prototype( syn_id, tid )
                 .is_primary() )
      {
        positions = new std::vector< size_t >();
        const size_t lcid_end = get_num_connections_( tid, syn_id );
        ( *positions ).resize( lcid_end, 0 );

        // compute and store buffer position, this connection should
        // read secondary events from
        for ( size_t lcid = 0; lcid < lcid_end; ++lcid )
        {
          const index source_gid = source_table_.get_gid( tid, syn_id, lcid );
          const thread source_rank =
            kernel().mpi_manager.get_process_id_of_gid( source_gid );
          ( *positions )[ lcid ] =
            buffer_pos_of_source_gid_syn_id_
              [ source_table_.pack_source_gid_and_syn_id( source_gid, syn_id ) ]
            + chunk_size_secondary_events_in_int * source_rank;
        }
      }
    }
  }
}

void
nest::ConnectionManager::set_stdp_eps( const double stdp_eps )
{
  if ( not( stdp_eps < Time::get_resolution().get_ms() ) )
  {
    throw KernelException(
      "The epsilon used for spike-time comparison in STDP must be less "
      "than the simulation resolution." );
  }
  else if ( stdp_eps < 0 )
  {
    throw KernelException(
      "The epsilon used for spike-time comparison in STDP must not be "
      "negative." );
  }
  else
  {
    stdp_eps_ = stdp_eps;

    std::ostringstream os;
    os << "Epsilon for spike-time comparison in STDP was set to "
       << std::setprecision( std::numeric_limits< long double >::digits10 )
       << stdp_eps_ << ".";

    LOG( M_INFO, "ConnectionManager::set_stdp_eps", os.str() );
  }
}

// recv_buffer can not be a const reference as iterators used in
// secondary events must not be const
bool
nest::ConnectionManager::deliver_secondary_events( const thread tid,
  const bool called_from_wfr_update,
  std::vector< unsigned int >& recv_buffer )
{
  const std::vector< ConnectorModel* >& cm =
    kernel().model_manager.get_synapse_prototypes( tid );
  const Time stamp =
    kernel().simulation_manager.get_slice_origin() + Time::step( 1 );
  const std::vector< std::vector< size_t >* >& positions_tid =
    ( *secondary_recv_buffer_pos_[ tid ] );
  const synindex syn_id_end = positions_tid.size();
  for ( synindex syn_id = 0; syn_id < syn_id_end; ++syn_id )
  {
    if ( not called_from_wfr_update
      or ( called_from_wfr_update
           and kernel()
                 .model_manager.get_synapse_prototypes( tid )[ syn_id ]
                 ->supports_wfr() ) )
    {
      if ( positions_tid[ syn_id ] != NULL )
      {
        SecondaryEvent& prototype =
          kernel().model_manager.get_secondary_event_prototype( syn_id, tid );

        index lcid = 0;
        const size_t lcid_end = ( *positions_tid[ syn_id ] ).size();
        while ( lcid < lcid_end )
        {
          std::vector< unsigned int >::iterator readpos =
            recv_buffer.begin() + ( *positions_tid[ syn_id ] )[ lcid ];
          prototype << readpos;
          prototype.set_stamp( stamp );

          // send delivers event to all targets with the same source
          // and returns to how many targets this event was delivered
          lcid += ( *( *connections_[ tid ] )[ syn_id ] )
                    .send( tid, syn_id, lcid, cm, prototype );
        }
      }
    }
  }

  // read waveform relaxation done marker from last position in every
  // chunk
  bool done = true;
  const size_t chunk_size_in_int =
    kernel().mpi_manager.get_chunk_size_secondary_events_in_int();
  for ( thread rank = 0; rank < kernel().mpi_manager.get_num_processes();
        ++rank )
  {
    done = done and recv_buffer[ ( rank + 1 ) * chunk_size_in_int - 1 ];
  }
  return done;
}

void
nest::ConnectionManager::compress_secondary_send_buffer_pos( const thread tid )
{
  target_table_.compress_secondary_send_buffer_pos( tid );
}

void
nest::ConnectionManager::remove_disabled_connections( const thread tid )
{
  std::vector< ConnectorBase* >& connectors = *connections_[ tid ];

  for ( synindex syn_id = 0; syn_id < connectors.size(); ++syn_id )
  {
    if ( connectors[ syn_id ] == NULL )
    {
      continue;
    }
    const index first_disabled_index =
      source_table_.remove_disabled_sources( tid, syn_id );
    if ( first_disabled_index != invalid_index )
    {
      ( *connectors[ syn_id ] )
        .remove_disabled_connections( first_disabled_index );
    }
  }
}

void
<<<<<<< HEAD
nest::ConnectionManager::print_connections( const thread tid ) const
{
  const std::vector< ConnectorBase* >& connectors = *connections_[ tid ];

  for ( synindex syn_id = 0; syn_id < connectors.size(); ++syn_id )
  {
    if ( connectors[ syn_id ] != NULL )
    {
      continue;
    }
    ( *connectors[ syn_id ] ).print_connections( tid );
  }
}

void
nest::ConnectionManager::print_targets( const thread tid ) const
{
  target_table_.print_targets( tid );
}

void
nest::ConnectionManager::print_send_buffer_pos( const thread tid ) const
{
  target_table_.print_secondary_send_buffer_pos( tid );
}

void
=======
>>>>>>> bc138b04
nest::ConnectionManager::resize_connections()
{
  kernel().vp_manager.assert_single_threaded();

  // resize data structures for connections between neurons
  for ( thread tid = 0; tid < kernel().vp_manager.get_num_threads(); ++tid )
  {
    connections_[ tid ]->resize(
      kernel().model_manager.get_num_synapse_prototypes(), NULL );
    source_table_.resize_sources( tid );
  }

  // resize data structures for connections between neurons and
  // devices
  target_table_devices_.resize_to_number_of_synapse_types();
}

void
nest::ConnectionManager::sync_has_primary_connections()
{
  has_primary_connections_ =
    kernel().mpi_manager.any_true( has_primary_connections_ );
}

void
nest::ConnectionManager::check_secondary_connections_exist()
{
  secondary_connections_exist_ =
    kernel().mpi_manager.any_true( secondary_connections_exist_ );
}<|MERGE_RESOLUTION|>--- conflicted
+++ resolved
@@ -1634,37 +1634,6 @@
   }
 }
 
-void
-<<<<<<< HEAD
-nest::ConnectionManager::print_connections( const thread tid ) const
-{
-  const std::vector< ConnectorBase* >& connectors = *connections_[ tid ];
-
-  for ( synindex syn_id = 0; syn_id < connectors.size(); ++syn_id )
-  {
-    if ( connectors[ syn_id ] != NULL )
-    {
-      continue;
-    }
-    ( *connectors[ syn_id ] ).print_connections( tid );
-  }
-}
-
-void
-nest::ConnectionManager::print_targets( const thread tid ) const
-{
-  target_table_.print_targets( tid );
-}
-
-void
-nest::ConnectionManager::print_send_buffer_pos( const thread tid ) const
-{
-  target_table_.print_secondary_send_buffer_pos( tid );
-}
-
-void
-=======
->>>>>>> bc138b04
 nest::ConnectionManager::resize_connections()
 {
   kernel().vp_manager.assert_single_threaded();
