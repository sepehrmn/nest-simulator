/*
 *  connection_manager.cpp
 *
 *  This file is part of NEST.
 *
 *  Copyright (C) 2004 The NEST Initiative
 *
 *  NEST is free software: you can redistribute it and/or modify
 *  it under the terms of the GNU General Public License as published by
 *  the Free Software Foundation, either version 2 of the License, or
 *  (at your option) any later version.
 *
 *  NEST is distributed in the hope that it will be useful,
 *  but WITHOUT ANY WARRANTY; without even the implied warranty of
 *  MERCHANTABILITY or FITNESS FOR A PARTICULAR PURPOSE.  See the
 *  GNU General Public License for more details.
 *
 *  You should have received a copy of the GNU General Public License
 *  along with NEST.  If not, see <http://www.gnu.org/licenses/>.
 *
 */

#include "connection_manager.h"
#include "connector_base.h"
#include "network.h"
#include "spikecounter.h"
#include "nest_time.h"
#include "nest_datums.h"
#include "kernel_manager.h"

#include <algorithm>

#ifdef _OPENMP
#include <omp.h>
#endif

namespace nest
{

ConnectionManager::ConnectionManager()
{
}

ConnectionManager::~ConnectionManager()
{
  delete_connections_();
}

void
ConnectionManager::init()
{
  init_();
}

void
ConnectionManager::init_()
{
<<<<<<< HEAD
=======
  synapsedict_->clear();

  // one list of prototypes per thread
  std::vector< std::vector< ConnectorModel* > > tmp_proto( kernel().vp_manager.get_num_threads() );
  prototypes_.swap( tmp_proto );

  // (re-)append all synapse prototypes
  for ( std::vector< ConnectorModel* >::iterator i = pristine_prototypes_.begin();
        i != pristine_prototypes_.end();
        ++i )
    if ( *i != 0 )
    {
      std::string name = ( *i )->get_name();
      for ( index t = 0; t < kernel().vp_manager.get_num_threads(); ++t )
        prototypes_[ t ].push_back( ( *i )->clone( name ) );
      synapsedict_->insert( name, prototypes_[ 0 ].size() - 1 );
    }

>>>>>>> 9af9d627
  tVSConnector tmp( kernel().vp_manager.get_num_threads(), tSConnector() );
  connections_.swap( tmp );
  num_connections_ = 0;
}

void
ConnectionManager::delete_connections_()
{
  for ( tVSConnector::iterator it = connections_.begin(); it != connections_.end(); ++it )
    for ( tSConnector::nonempty_iterator iit = it->nonempty_begin(); iit != it->nonempty_end();
          ++iit )
#ifdef USE_PMA
      ( *iit )->~ConnectorBase();
#else
      delete ( *iit );
#endif

#if defined _OPENMP && defined USE_PMA
#ifdef IS_K
#pragma omp parallel
  {
    poormansallocpool[ omp_get_thread_num() ].destruct();
    poormansallocpool[ omp_get_thread_num() ].init();
  }
#else
#pragma omp parallel
  {
    poormansallocpool.destruct();
    poormansallocpool.init();
  }
#endif
#endif
}

void
ConnectionManager::reset()
{
  delete_connections_();
  init_();
}

<<<<<<< HEAD
=======

synindex
ConnectionManager::register_synapse_prototype( ConnectorModel* cf )
{
  std::string name = cf->get_name();

  if ( synapsedict_->known( name ) )
  {
    delete cf;
    throw NamingConflict("A synapse type called '" + name + "' already exists.\n"
                         "Please choose a different name!");
  }

  pristine_prototypes_.push_back( cf );

  const synindex id = prototypes_[ 0 ].size();
  pristine_prototypes_[ id ]->set_syn_id( id );

  for ( index t = 0; t < kernel().vp_manager.get_num_threads(); ++t )
  {
    prototypes_[ t ].push_back( cf->clone( name ) );
    prototypes_[ t ][ id ]->set_syn_id( id );
  }

  synapsedict_->insert( name, id );

  return id;
}

void
ConnectionManager::calibrate( const TimeConverter& tc )
{
  for ( index t = 0; t < kernel().vp_manager.get_num_threads(); ++t )
    for ( std::vector< ConnectorModel* >::iterator pt = prototypes_[ t ].begin();
          pt != prototypes_[ t ].end();
          ++pt )
      if ( *pt != 0 )
        ( *pt )->calibrate( tc );
}

>>>>>>> 9af9d627
const Time
ConnectionManager::get_min_delay() const
{
  Time min_delay = Time::pos_inf();

<<<<<<< HEAD
// TODO Re-factor similar to get_num_connections below.
//
//  std::vector< ConnectorModel* >::const_iterator it;
//  for ( thread t = 0; t < kernel().vp_manager.get_num_threads(); ++t )
//    for ( it = prototypes_[ t ].begin(); it != prototypes_[ t ].end(); ++it )
//      if ( *it != 0 && ( *it )->get_num_connections() > 0 )
//        min_delay = std::min( min_delay, ( *it )->get_min_delay() );
=======
  std::vector< ConnectorModel* >::const_iterator it;
  for ( index t = 0; t < kernel().vp_manager.get_num_threads(); ++t )
    for ( it = prototypes_[ t ].begin(); it != prototypes_[ t ].end(); ++it )
      if ( *it != 0 && ( *it )->get_num_connections() > 0 )
        min_delay = std::min( min_delay, ( *it )->get_min_delay() );
>>>>>>> 9af9d627

  return min_delay;
}

const Time
ConnectionManager::get_max_delay() const
{
  Time max_delay = Time::get_resolution();

<<<<<<< HEAD
// TODO Re-factor similar to get_num_connections below.
//
//  std::vector< ConnectorModel* >::const_iterator it;
//  for ( thread t = 0; t < kernel().vp_manager.get_num_threads(); ++t )
//    for ( it = prototypes_[ t ].begin(); it != prototypes_[ t ].end(); ++it )
//      if ( *it != 0 && ( *it )->get_num_connections() > 0 )
//        max_delay = std::max( max_delay, ( *it )->get_max_delay() );
=======
  std::vector< ConnectorModel* >::const_iterator it;
  for ( index t = 0; t < kernel().vp_manager.get_num_threads(); ++t )
    for ( it = prototypes_[ t ].begin(); it != prototypes_[ t ].end(); ++it )
      if ( *it != 0 && ( *it )->get_num_connections() > 0 )
        max_delay = std::max( max_delay, ( *it )->get_max_delay() );
>>>>>>> 9af9d627

  return max_delay;
}

bool
ConnectionManager::get_user_set_delay_extrema() const
{
  bool user_set_delay_extrema = false;
<<<<<<< HEAD

// TODO Re-factor similar to get_num_connections below.
//
//  std::vector< ConnectorModel* >::const_iterator it;
//  for ( thread t = 0; t < kernel().vp_manager.get_num_threads(); ++t )
//    for ( it = prototypes_[ t ].begin(); it != prototypes_[ t ].end(); ++it )
//      user_set_delay_extrema |= ( *it )->get_user_set_delay_extrema();
=======
  std::vector< ConnectorModel* >::const_iterator it;
  for ( index t = 0; t < kernel().vp_manager.get_num_threads(); ++t )
    for ( it = prototypes_[ t ].begin(); it != prototypes_[ t ].end(); ++it )
      user_set_delay_extrema |= ( *it )->get_user_set_delay_extrema();

  return user_set_delay_extrema;
}

synindex
ConnectionManager::copy_synapse_prototype( synindex old_id, std::string new_name )
{
  // we can assert here, as nestmodule checks this for us
  assert( !synapsedict_->known( new_name ) );

  int new_id = prototypes_[ 0 ].size();

  if ( new_id == invalid_synindex ) // we wrapped around (=255), maximal id of synapse_model = 254
  {
    LOG( M_ERROR,
      "ConnectionManager::copy_synapse_prototype",
      "CopyModel cannot generate another synapse. Maximal synapse model count of 255 exceeded." );
    throw KernelException( "Synapse model count exceeded" );
  }
  assert( new_id != invalid_synindex );

  for ( index t = 0; t < kernel().vp_manager.get_num_threads(); ++t )
  {
    prototypes_[ t ].push_back( get_synapse_prototype( old_id ).clone( new_name ) );
    prototypes_[ t ][ new_id ]->set_syn_id( new_id );
  }
>>>>>>> 9af9d627

  return user_set_delay_extrema;
}

void
ConnectionManager::get_status( DictionaryDatum& d ) const
{
  size_t n = get_num_connections();
  def< long >( d, "num_connections", n );
}

<<<<<<< HEAD
=======
void
ConnectionManager::set_prototype_status( synindex syn_id, const DictionaryDatum& d )
{
  assert_valid_syn_id( syn_id );
  for ( index t = 0; t < kernel().vp_manager.get_num_threads(); ++t )
  {
    try
    {
      prototypes_[ t ][ syn_id ]->set_status( d );
    }
    catch ( BadProperty& e )
    {
      throw BadProperty( String::compose( "Setting status of prototype '%1': %2",
        prototypes_[ t ][ syn_id ]->get_name(),
        e.message() ) );
    }
  }
}

DictionaryDatum
ConnectionManager::get_prototype_status( synindex syn_id ) const
{
  assert_valid_syn_id( syn_id );

  DictionaryDatum dict( new Dictionary );

  for ( index t = 0; t < kernel().vp_manager.get_num_threads(); ++t )
    prototypes_[ t ][ syn_id ]->get_status( dict ); // each call adds to num_connections

  return dict;
}

>>>>>>> 9af9d627
DictionaryDatum
ConnectionManager::get_synapse_status( index gid, synindex syn_id, port p, thread tid )
{
  assert_valid_syn_id( syn_id );

  DictionaryDatum dict( new Dictionary );
  connections_[ tid ].get( gid )->get_synapse_status( syn_id, dict, p );
  ( *dict )[ names::source ] = gid;
  Name name = kernel().model_manager.get_synapse_prototype( tid, syn_id ).get_name();
  ( *dict )[ names::synapse_model ] = LiteralDatum( name );

  return dict;
}

void
ConnectionManager::set_synapse_status( index gid,
  synindex syn_id,
  port p,
  thread tid,
  const DictionaryDatum& dict )
{
  assert_valid_syn_id( syn_id );
  try
  {
    connections_[ tid ].get( gid )->set_synapse_status(
      syn_id, *( kernel().model_manager.get_synapse_prototype( tid, syn_id ) ), dict, p );
  }
  catch ( BadProperty& e )
  {
    throw BadProperty(
      String::compose( "Setting status of '%1' connecting from GID %2 to port %3: %4",
        kernel().model_manager.get_synapse_prototype( tid, syn_id ).get_name(),
        gid,
        p,
        e.message() ) );
  }
}


ArrayDatum
ConnectionManager::get_connections( DictionaryDatum params ) const
{
  ArrayDatum connectome;

  const Token& source_t = params->lookup( names::source );
  const Token& target_t = params->lookup( names::target );
  const Token& syn_model_t = params->lookup( names::synapse_model );
  const TokenArray* source_a = 0;
  const TokenArray* target_a = 0;

  if ( not source_t.empty() )
    source_a = dynamic_cast< TokenArray const* >( source_t.datum() );
  if ( not target_t.empty() )
    target_a = dynamic_cast< TokenArray const* >( target_t.datum() );

  size_t syn_id = 0;

#ifdef _OPENMP
  std::string msg;
  msg =
    String::compose( "Setting OpenMP num_threads to %1.", kernel().vp_manager.get_num_threads() );
  LOG( M_DEBUG, "ConnectionManager::get_connections", msg );
  omp_set_num_threads( kernel().vp_manager.get_num_threads() );
#endif

  // First we check, whether a synapse model is given.
  // If not, we will iterate all.
  if ( not syn_model_t.empty() )
  {
    Name synmodel_name = getValue< Name >( syn_model_t );
    const Token synmodel = synapsedict_->lookup( synmodel_name );
    if ( !synmodel.empty() )
      syn_id = static_cast< size_t >( synmodel );
    else
      throw UnknownModelName( synmodel_name.toString() );
    get_connections( connectome, source_a, target_a, syn_id );
  }
  else
  {
    for ( syn_id = 0; syn_id < kernel().model_manager.get_num_prototypes( tid ); ++syn_id )
    {
      ArrayDatum conn;
      get_connections( conn, source_a, target_a, syn_id );
      if ( conn.size() > 0 )
        connectome.push_back( new ArrayDatum( conn ) );
    }
  }

  return connectome;
}

void
ConnectionManager::get_connections( ArrayDatum& connectome,
  TokenArray const* source,
  TokenArray const* target,
  size_t syn_id ) const
{
  size_t num_connections = 0;

<<<<<<< HEAD
  // TODO Use ConnectionManager::get_num_connections( t, syn_id),
  // which has to be implemented. See TODO below.
  //for ( thread t = 0; t < kernel().vp_manager.get_num_threads(); ++t )
  //  num_connections += prototypes_[ t ][ syn_id ]->get_num_connections();
=======
  for ( index t = 0; t < kernel().vp_manager.get_num_threads(); ++t )
    num_connections += prototypes_[ t ][ syn_id ]->get_num_connections();
>>>>>>> 9af9d627

  connectome.reserve( num_connections );

  if ( source == 0 and target == 0 )
  {
#ifdef _OPENMP
#pragma omp parallel
    {
      thread t = kernel().vp_manager.get_thread_id();
#else
    for ( thread t = 0; t < Network::get_network().get_num_threads(); ++t )
    {
#endif
      ArrayDatum conns_in_thread;
      size_t num_connections_in_thread = 0;
      // Count how many connections we will have.
      for ( tSConnector::const_nonempty_iterator it = connections_[ t ].nonempty_begin();
            it != connections_[ t ].nonempty_end();
            ++it )
      {
        num_connections_in_thread += ( *it )->get_num_connections();
      }

#ifdef _OPENMP
#pragma omp critical( get_connections )
#endif
      conns_in_thread.reserve( num_connections_in_thread );
      for ( index source_id = 1; source_id < connections_[ t ].size(); ++source_id )
      {
        if ( connections_[ t ].get( source_id ) != 0 )
          connections_[ t ]
            .get( source_id )
            ->get_connections( source_id, t, syn_id, conns_in_thread );
      }
      if ( conns_in_thread.size() > 0 )
      {
#ifdef _OPENMP
#pragma omp critical( get_connections )
#endif
        connectome.append_move( conns_in_thread );
      }
    }

    return;
  }
  else if ( source == 0 and target != 0 )
  {
#ifdef _OPENMP
#pragma omp parallel
    {
      thread t = kernel().vp_manager.get_thread_id();
#else
    for ( thread t = 0; t < Network::get_network().get_num_threads(); ++t )
    {
#endif
      ArrayDatum conns_in_thread;
      size_t num_connections_in_thread = 0;
      // Count how many connections we will have maximally.
      for ( tSConnector::const_nonempty_iterator it = connections_[ t ].nonempty_begin();
            it != connections_[ t ].nonempty_end();
            ++it )
      {
        num_connections_in_thread += ( *it )->get_num_connections();
      }

#ifdef _OPENMP
#pragma omp critical( get_connections )
#endif
      conns_in_thread.reserve( num_connections_in_thread );
      for ( index source_id = 1; source_id < connections_[ t ].size(); ++source_id )
      {
        if ( connections_[ t ].get( source_id ) != 0 )
        {
          for ( index t_id = 0; t_id < target->size(); ++t_id )
          {
            size_t target_id = target->get( t_id );
            connections_[ t ]
              .get( source_id )
              ->get_connections( source_id, target_id, t, syn_id, conns_in_thread );
          }
        }
      }
      if ( conns_in_thread.size() > 0 )
      {
#ifdef _OPENMP
#pragma omp critical( get_connections )
#endif
        connectome.append_move( conns_in_thread );
      }
    }
    return;
  }
  else if ( source != 0 )
  {
#ifdef _OPENMP
#pragma omp parallel
    {
      size_t t = kernel().vp_manager.get_thread_id();
#else
    for ( thread t = 0; t < Network::get_network().get_num_threads(); ++t )
    {
#endif
      ArrayDatum conns_in_thread;
      size_t num_connections_in_thread = 0;
      // Count how many connections we will have maximally.
      for ( tSConnector::const_nonempty_iterator it = connections_[ t ].nonempty_begin();
            it != connections_[ t ].nonempty_end();
            ++it )
      {
        num_connections_in_thread += ( *it )->get_num_connections();
      }

#ifdef _OPENMP
#pragma omp critical( get_connections )
#endif
      conns_in_thread.reserve( num_connections_in_thread );
      for ( index s = 0; s < source->size(); ++s )
      {
        size_t source_id = source->get( s );
        if ( source_id < connections_[ t ].size() && connections_[ t ].get( source_id ) != 0 )
        {
          if ( target == 0 )
          {
            connections_[ t ]
              .get( source_id )
              ->get_connections( source_id, t, syn_id, conns_in_thread );
          }
          else
          {
            for ( index t_id = 0; t_id < target->size(); ++t_id )
            {
              size_t target_id = target->get( t_id );
              connections_[ t ]
                .get( source_id )
                ->get_connections( source_id, target_id, t, syn_id, conns_in_thread );
            }
          }
        }
      }

      if ( conns_in_thread.size() > 0 )
      {
#ifdef _OPENMP
#pragma omp critical( get_connections )
#endif
        connectome.append_move( conns_in_thread );
      }
    }
    return;
  } // else
}

ConnectorBase*
ConnectionManager::validate_source_entry( thread tid, index s_gid, synindex syn_id )
{
  assert_valid_syn_id( syn_id );

  // resize sparsetable to full network size
  if ( connections_[ tid ].size() < Network::get_network().size() )
    connections_[ tid ].resize( Network::get_network().size() );

  // check, if entry exists
  // if not put in zero pointer
  if ( connections_[ tid ].test( s_gid ) )
    return connections_[ tid ].get(
      s_gid ); // returns non-const reference to stored type, here ConnectorBase*
  else
    return 0; // if non-existing
}


/*
   Connection::Manager::connect()

   Here a short description of the logic of the following connect() methods
   (from a mail conversation between HEP and MH, 2013-07-03)

   1. On the first line, conn is assigned from connections_[tid], may
      be 0.  It may be zero, if there is no outgoing connection from
      the neuron s_gid on this thread.  It will also create the sparse
      table for the specified thread tid, if it does not exist yet.

   2. After the second line, c will contain a pointer to a
      ConnectorBase object, c will never be zero. The pointer address
      conn may be changed by add_connection, due to suicide.
      This possibly new pointer is returned and stored in c.

   3. The third line inserts c into the same place where conn was
      taken from on the first line.  It stores the pointer conn in the
      sparse table, either overwriting the old value, if unequal 0, or
      creating a new entry.


   The parameters delay and weight have the default value NAN.
   NAN is a special value in cmath, which describes double values that
   are not a number. If delay or weight is omitted in an connect call,
   NAN indicates this and weight/delay are set only, if they are valid.
*/

void
ConnectionManager::connect( Node& s,
  Node& r,
  index s_gid,
  thread tid,
  index syn,
  double_t d,
  double_t w )
{
  // see comment above for explanation
  ConnectorBase* conn = validate_source_entry( tid, s_gid, syn );
  ConnectorBase* c = kernel().model_manager.get_prototype( tid, syn )->add_connection( s, r, conn, syn, d, w );
  connections_[ tid ].set( s_gid, c );
}

void
ConnectionManager::connect( Node& s,
  Node& r,
  index s_gid,
  thread tid,
  index syn,
  DictionaryDatum& p,
  double_t d,
  double_t w )
{
  // see comment above for explanation
  ConnectorBase* conn = validate_source_entry( tid, s_gid, syn );
  ConnectorBase* c = kernel().model_manager.get_prototype( tid, syn )->add_connection( s, r, conn, syn, p, d, w );
  connections_[ tid ].set( s_gid, c );
}

/**
 * Connect, using a dictionary with arrays.
 * This variant of connect combines the functionalities of
 * - connect
 * - divergent_connect
 * - convergent_connect
 * The decision is based on the details of the dictionary entries source and target.
 * If source and target are both either a GID or a list of GIDs with equal size, then source and
 * target are connected one-to-one.
 * If source is a gid and target is a list of GIDs then divergent_connect is used.
 * If source is a list of GIDs and target is a GID, then convergent_connect is used.
 * At this stage, the task of connect is to separate the dictionary into one for each thread and
 * then to forward the
 * connect call to the connectors who can then deal with the details of the connection.
 */
bool
ConnectionManager::connect( ArrayDatum& conns )
{
  // #ifdef _OPENMP
  //     LOG(M_INFO, "ConnectionManager::Connect", msg);
  // #endif

  // #ifdef _OPENMP
  // #pragma omp parallel shared

  // #endif
  {
    for ( Token* ct = conns.begin(); ct != conns.end(); ++ct )
    {
      DictionaryDatum cd = getValue< DictionaryDatum >( *ct );
      index target_gid = static_cast< size_t >( ( *cd )[ names::target ] );
      Node* target_node = Network::get_network().get_node( target_gid );
      size_t thr = target_node->get_thread();

      // #ifdef _OPENMP
      // 	    size_t my_thr=omp_get_thread_num();
      // 	    if(my_thr == thr)
      // #endif
      {

        size_t syn_id = 0;
        index source_gid = ( *cd )[ names::source ];

        Token synmodel = cd->lookup( names::synapse_model );
        if ( !synmodel.empty() )
        {
          std::string synmodel_name = getValue< std::string >( synmodel );
          synmodel = synapsedict_->lookup( synmodel_name );
          if ( !synmodel.empty() )
            syn_id = static_cast< size_t >( synmodel );
          else
            throw UnknownModelName( synmodel_name );
        }
        Node* source_node = Network::get_network().get_node( source_gid );
        //#pragma omp critical
        connect( *source_node, *target_node, source_gid, thr, syn_id, cd );
      }
    }
  }
  return true;
}

void
ConnectionManager::trigger_update_weight( const long_t vt_id,
  const vector< spikecounter >& dopa_spikes,
  const double_t t_trig )
{
  for ( index t = 0; t < kernel().vp_manager.get_num_threads(); ++t )
    for ( tSConnector::const_nonempty_iterator it = connections_[ t ].nonempty_begin();
          it != connections_[ t ].nonempty_end();
          ++it )
      ( *it )->trigger_update_weight( vt_id, t, dopa_spikes, t_trig, kernel().model_manager.get_prototypes( t ) );
}

void
ConnectionManager::send( thread t, index sgid, Event& e )
{
  if ( sgid < connections_[ t ].size() ) // probably test only fails, if there are no connections
    if ( connections_[ t ].get( sgid ) != 0 ) // only send, if connections exist
      connections_[ t ].get( sgid )->send( e, t, kernel().model_manager.get_prototypes( t ) );
}

size_t
ConnectionManager::get_num_connections() const
{
  num_connections_ = 0;
<<<<<<< HEAD

// TODO is not moved to ModelManager as this function should be part
// of the ConnectionManager. The iteration of 'prototypes' needs to be
// replaced by an iteration of a new 2-dim (thread, syn_id)
// datastructure to store the number of connections in the
// ConnectionManager itself. The variable num_connections of
// ConnectorModel needs to be removed and its increment in
// connector_model_impl.h:431 needs to be replaced by a function call
// to ConnectionManager::increment_num_connections(syn_id).
//
//  for ( thread t = 0; t < kernel().vp_manager.get_num_threads(); ++t )
//    for ( std::vector< ConnectorModel* >::const_iterator i = prototypes_[ t ].begin();
//          i != prototypes_[ t ].end();
//          ++i )
//      num_connections_ += ( *i )->get_num_connections();
=======
  for ( index t = 0; t < kernel().vp_manager.get_num_threads(); ++t )
    for ( std::vector< ConnectorModel* >::const_iterator i = prototypes_[ t ].begin();
          i != prototypes_[ t ].end();
          ++i )
      num_connections_ += ( *i )->get_num_connections();
>>>>>>> 9af9d627

  return num_connections_;
}

} // namespace<|MERGE_RESOLUTION|>--- conflicted
+++ resolved
@@ -55,27 +55,6 @@
 void
 ConnectionManager::init_()
 {
-<<<<<<< HEAD
-=======
-  synapsedict_->clear();
-
-  // one list of prototypes per thread
-  std::vector< std::vector< ConnectorModel* > > tmp_proto( kernel().vp_manager.get_num_threads() );
-  prototypes_.swap( tmp_proto );
-
-  // (re-)append all synapse prototypes
-  for ( std::vector< ConnectorModel* >::iterator i = pristine_prototypes_.begin();
-        i != pristine_prototypes_.end();
-        ++i )
-    if ( *i != 0 )
-    {
-      std::string name = ( *i )->get_name();
-      for ( index t = 0; t < kernel().vp_manager.get_num_threads(); ++t )
-        prototypes_[ t ].push_back( ( *i )->clone( name ) );
-      synapsedict_->insert( name, prototypes_[ 0 ].size() - 1 );
-    }
-
->>>>>>> 9af9d627
   tVSConnector tmp( kernel().vp_manager.get_num_threads(), tSConnector() );
   connections_.swap( tmp );
   num_connections_ = 0;
@@ -117,55 +96,11 @@
   init_();
 }
 
-<<<<<<< HEAD
-=======
-
-synindex
-ConnectionManager::register_synapse_prototype( ConnectorModel* cf )
-{
-  std::string name = cf->get_name();
-
-  if ( synapsedict_->known( name ) )
-  {
-    delete cf;
-    throw NamingConflict("A synapse type called '" + name + "' already exists.\n"
-                         "Please choose a different name!");
-  }
-
-  pristine_prototypes_.push_back( cf );
-
-  const synindex id = prototypes_[ 0 ].size();
-  pristine_prototypes_[ id ]->set_syn_id( id );
-
-  for ( index t = 0; t < kernel().vp_manager.get_num_threads(); ++t )
-  {
-    prototypes_[ t ].push_back( cf->clone( name ) );
-    prototypes_[ t ][ id ]->set_syn_id( id );
-  }
-
-  synapsedict_->insert( name, id );
-
-  return id;
-}
-
-void
-ConnectionManager::calibrate( const TimeConverter& tc )
-{
-  for ( index t = 0; t < kernel().vp_manager.get_num_threads(); ++t )
-    for ( std::vector< ConnectorModel* >::iterator pt = prototypes_[ t ].begin();
-          pt != prototypes_[ t ].end();
-          ++pt )
-      if ( *pt != 0 )
-        ( *pt )->calibrate( tc );
-}
-
->>>>>>> 9af9d627
 const Time
 ConnectionManager::get_min_delay() const
 {
   Time min_delay = Time::pos_inf();
 
-<<<<<<< HEAD
 // TODO Re-factor similar to get_num_connections below.
 //
 //  std::vector< ConnectorModel* >::const_iterator it;
@@ -173,13 +108,6 @@
 //    for ( it = prototypes_[ t ].begin(); it != prototypes_[ t ].end(); ++it )
 //      if ( *it != 0 && ( *it )->get_num_connections() > 0 )
 //        min_delay = std::min( min_delay, ( *it )->get_min_delay() );
-=======
-  std::vector< ConnectorModel* >::const_iterator it;
-  for ( index t = 0; t < kernel().vp_manager.get_num_threads(); ++t )
-    for ( it = prototypes_[ t ].begin(); it != prototypes_[ t ].end(); ++it )
-      if ( *it != 0 && ( *it )->get_num_connections() > 0 )
-        min_delay = std::min( min_delay, ( *it )->get_min_delay() );
->>>>>>> 9af9d627
 
   return min_delay;
 }
@@ -189,7 +117,6 @@
 {
   Time max_delay = Time::get_resolution();
 
-<<<<<<< HEAD
 // TODO Re-factor similar to get_num_connections below.
 //
 //  std::vector< ConnectorModel* >::const_iterator it;
@@ -197,13 +124,6 @@
 //    for ( it = prototypes_[ t ].begin(); it != prototypes_[ t ].end(); ++it )
 //      if ( *it != 0 && ( *it )->get_num_connections() > 0 )
 //        max_delay = std::max( max_delay, ( *it )->get_max_delay() );
-=======
-  std::vector< ConnectorModel* >::const_iterator it;
-  for ( index t = 0; t < kernel().vp_manager.get_num_threads(); ++t )
-    for ( it = prototypes_[ t ].begin(); it != prototypes_[ t ].end(); ++it )
-      if ( *it != 0 && ( *it )->get_num_connections() > 0 )
-        max_delay = std::max( max_delay, ( *it )->get_max_delay() );
->>>>>>> 9af9d627
 
   return max_delay;
 }
@@ -212,7 +132,6 @@
 ConnectionManager::get_user_set_delay_extrema() const
 {
   bool user_set_delay_extrema = false;
-<<<<<<< HEAD
 
 // TODO Re-factor similar to get_num_connections below.
 //
@@ -220,38 +139,6 @@
 //  for ( thread t = 0; t < kernel().vp_manager.get_num_threads(); ++t )
 //    for ( it = prototypes_[ t ].begin(); it != prototypes_[ t ].end(); ++it )
 //      user_set_delay_extrema |= ( *it )->get_user_set_delay_extrema();
-=======
-  std::vector< ConnectorModel* >::const_iterator it;
-  for ( index t = 0; t < kernel().vp_manager.get_num_threads(); ++t )
-    for ( it = prototypes_[ t ].begin(); it != prototypes_[ t ].end(); ++it )
-      user_set_delay_extrema |= ( *it )->get_user_set_delay_extrema();
-
-  return user_set_delay_extrema;
-}
-
-synindex
-ConnectionManager::copy_synapse_prototype( synindex old_id, std::string new_name )
-{
-  // we can assert here, as nestmodule checks this for us
-  assert( !synapsedict_->known( new_name ) );
-
-  int new_id = prototypes_[ 0 ].size();
-
-  if ( new_id == invalid_synindex ) // we wrapped around (=255), maximal id of synapse_model = 254
-  {
-    LOG( M_ERROR,
-      "ConnectionManager::copy_synapse_prototype",
-      "CopyModel cannot generate another synapse. Maximal synapse model count of 255 exceeded." );
-    throw KernelException( "Synapse model count exceeded" );
-  }
-  assert( new_id != invalid_synindex );
-
-  for ( index t = 0; t < kernel().vp_manager.get_num_threads(); ++t )
-  {
-    prototypes_[ t ].push_back( get_synapse_prototype( old_id ).clone( new_name ) );
-    prototypes_[ t ][ new_id ]->set_syn_id( new_id );
-  }
->>>>>>> 9af9d627
 
   return user_set_delay_extrema;
 }
@@ -263,41 +150,6 @@
   def< long >( d, "num_connections", n );
 }
 
-<<<<<<< HEAD
-=======
-void
-ConnectionManager::set_prototype_status( synindex syn_id, const DictionaryDatum& d )
-{
-  assert_valid_syn_id( syn_id );
-  for ( index t = 0; t < kernel().vp_manager.get_num_threads(); ++t )
-  {
-    try
-    {
-      prototypes_[ t ][ syn_id ]->set_status( d );
-    }
-    catch ( BadProperty& e )
-    {
-      throw BadProperty( String::compose( "Setting status of prototype '%1': %2",
-        prototypes_[ t ][ syn_id ]->get_name(),
-        e.message() ) );
-    }
-  }
-}
-
-DictionaryDatum
-ConnectionManager::get_prototype_status( synindex syn_id ) const
-{
-  assert_valid_syn_id( syn_id );
-
-  DictionaryDatum dict( new Dictionary );
-
-  for ( index t = 0; t < kernel().vp_manager.get_num_threads(); ++t )
-    prototypes_[ t ][ syn_id ]->get_status( dict ); // each call adds to num_connections
-
-  return dict;
-}
-
->>>>>>> 9af9d627
 DictionaryDatum
 ConnectionManager::get_synapse_status( index gid, synindex syn_id, port p, thread tid )
 {
@@ -397,15 +249,10 @@
 {
   size_t num_connections = 0;
 
-<<<<<<< HEAD
   // TODO Use ConnectionManager::get_num_connections( t, syn_id),
   // which has to be implemented. See TODO below.
   //for ( thread t = 0; t < kernel().vp_manager.get_num_threads(); ++t )
   //  num_connections += prototypes_[ t ][ syn_id ]->get_num_connections();
-=======
-  for ( index t = 0; t < kernel().vp_manager.get_num_threads(); ++t )
-    num_connections += prototypes_[ t ][ syn_id ]->get_num_connections();
->>>>>>> 9af9d627
 
   connectome.reserve( num_connections );
 
@@ -722,7 +569,6 @@
 ConnectionManager::get_num_connections() const
 {
   num_connections_ = 0;
-<<<<<<< HEAD
 
 // TODO is not moved to ModelManager as this function should be part
 // of the ConnectionManager. The iteration of 'prototypes' needs to be
@@ -738,13 +584,6 @@
 //          i != prototypes_[ t ].end();
 //          ++i )
 //      num_connections_ += ( *i )->get_num_connections();
-=======
-  for ( index t = 0; t < kernel().vp_manager.get_num_threads(); ++t )
-    for ( std::vector< ConnectorModel* >::const_iterator i = prototypes_[ t ].begin();
-          i != prototypes_[ t ].end();
-          ++i )
-      num_connections_ += ( *i )->get_num_connections();
->>>>>>> 9af9d627
 
   return num_connections_;
 }
