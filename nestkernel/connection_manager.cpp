--- conflicted
+++ resolved
@@ -1176,9 +1176,6 @@
     return;
   }
 
-<<<<<<< HEAD
-  if ( not source.valid() and not target.valid() )
-=======
   // if connections have changed, (re-)build presynaptic infrastructure,
   // as this may involve sorting connections by source gids
   if ( have_connections_changed() )
@@ -1194,8 +1191,7 @@
     }
   }
 
-  if ( source == 0 and target == 0 )
->>>>>>> f0c97602
+  if ( not source.valid() and not target.valid() )
   {
 #pragma omp parallel
     {
