/*
 *  kernel_manager.h
 *
 *  This file is part of NEST.
 *
 *  Copyright (C) 2004 The NEST Initiative
 *
 *  NEST is free software: you can redistribute it and/or modify
 *  it under the terms of the GNU General Public License as published by
 *  the Free Software Foundation, either version 2 of the License, or
 *  (at your option) any later version.
 *
 *  NEST is distributed in the hope that it will be useful,
 *  but WITHOUT ANY WARRANTY; without even the implied warranty of
 *  MERCHANTABILITY or FITNESS FOR A PARTICULAR PURPOSE.  See the
 *  GNU General Public License for more details.
 *
 *  You should have received a copy of the GNU General Public License
 *  along with NEST.  If not, see <http://www.gnu.org/licenses/>.
 *
 */

#ifndef KERNEL_MANAGER_H
#define KERNEL_MANAGER_H

// Includes from nestkernel:
#include "connection_manager.h"
#include "event_delivery_manager.h"
#include "io_manager.h"
#include "logging_manager.h"
#include "model_manager.h"
#include "modelrange_manager.h"
#include "mpi_manager.h"
#include "music_manager.h"
#include "node_manager.h"
#include "random_manager.h"
#include "simulation_manager.h"
#include "sp_manager.h"
#include "vp_manager.h"

// Includes from sli:
#include "dictdatum.h"

/** @BeginDocumentation
<<<<<<< HEAD
 * Name: kernel - Global properties of the simulation kernel.
 *
 * Description:
 * Global properties of the simulation kernel.
 *
 * Parameters:
 * The following parameters are available in the kernel status dictionary.
 *
 * Time and resolution
 * resolution                    doubletype  - The resolution of the simulation (in ms)
 * time                          doubletype  - The current simulation time
 * to_do                         integertype - The number of steps yet to be simulated (read only)
 * max_delay                     doubletype  - The maximum delay in the network
 * min_delay                     doubletype  - The minimum delay in the network
 * ms_per_tic                    doubletype  - The number of milliseconds per tic
 * tics_per_ms                   doubletype  - The number of tics per millisecond
 * tics_per_step                 integertype - The number of tics per simulation time step
 * T_max                         doubletype  - The largest representable time value (read only)
 * T_min                         doubletype  - The smallest representable time value (read only)
 *
 * Parallel processing
 * total_num_virtual_procs       integertype - The total number of virtual processes
 * local_num_threads             integertype - The local number of threads
 * num_processes                 integertype - The number of MPI processes (read only)
 * off_grid_spiking              booltype    - Whether to transmit precise spike times in MPI
 *                                             communication (read only)
 *
 * Random number generators
 * rng_types                     arraytype   - Names of random number generator types
 *                                             available (read only)
 * rng_type                      stringtype  - Name of random number generator type used by kernel
 * rng_seed                      integertype - Seed value used as basis of seeding of all random
 *                                             number generators managed by the kernel
 *                                             (\f$1 leq s \leq 2^{32}-1\f$).
 *
 * Output
 * data_path                     stringtype  - A path, where all data is written to
 *                                             (default is the current directory)
 * data_prefix                   stringtype  - A common prefix for all data files
 * overwrite_files               booltype    - Whether to overwrite existing data files
 * print_time                    booltype    - Whether to print progress information during the
 *                                             simulation
 *
 * Network information
 * network_size                  integertype - The number of nodes in the network (read only)
 * num_connections               integertype - The number of connections in the network
 *                                             (read only, local only)
 *
 * Waveform relaxation method (wfr)
 * use_wfr                       booltype    - Whether to use waveform relaxation method
 * wfr_comm_interval             doubletype  - Desired waveform relaxation communication interval
 * wfr_tol                       doubletype  - Convergence tolerance of waveform relaxation method
 * wfr_max_iterations            integertype - Maximal number of iterations used for waveform relaxation
 * wfr_interpolation_order       integertype - Interpolation order of polynomial used in wfr iterations
 *
 * Miscellaneous
 * dict_miss_is_error            booltype    - Whether missed dictionary entries are treated as errors
 *
 * SeeAlso: Simulate, Node
 */
=======
 Name: kernel - Global properties of the simulation kernel.

 Description:
 Global properties of the simulation kernel.

 Parameters:
 The following parameters are available in the kernel status dictionary.

 kernel_status                         dicttype    - Get the complete kernel status (read only).

 Time and resolution
 biological_time                       doubletype  - The current simulation time (in ms).
 max_delay                             doubletype  - The maximum delay in the network, defaults to 0.1 (in ms).
 min_delay                             doubletype  - The minimum delay in the network, defaults to 0.1 (in ms).
 max_update_time                       doubletype  - Longest wall-clock time measured so far for a full update step (in
                                                     s; read only).
 min_update_time                       doubletype  - Shortest wall-clock time measured so far for a full update step (in
                                                     s; read only).
 ms_per_tic                            doubletype  - The number of milliseconds per tic, defaults to 0.001.
 resolution                            doubletype  - The resolution of the simulation (in ms), defaults to 0.1.
 time                                  doubletype  - The current simulation time (in ms).
 tics_per_ms                           doubletype  - The number of tics per millisecond, defaults to 1000.0.
 tics_per_step                         integertype - The number of tics per simulation time step, defaults to 100.
 to_do                                 integertype - The number of steps yet to be simulated (read only).
 T_max                                 doubletype  - The largest representable time value (in ms; read only).
 T_min                                 doubletype  - The smallest representable time value (in ms; read only).
 update_time_limit                     doubletype  - Maximum wall-clock time for one full update step (in s; default
                                                     +∞). This can be used to terminate simulations that slow down
                                                     significantly. Simulations may still get stuck if the slowdown
                                                     occurs within a single update step.

 Parallel processing
 adaptive_spike_buffers                booltype    - Whether MPI buffers for communication of spikes resize on the fly,
                                                     defaults to true.
 adaptive_target_buffers               booltype    - Whether MPI buffers for communication of connections resize on the
                                                     fly, defaults to true.
 buffer_size_secondary_events          integertype - Size of MPI buffers for communicating secondary events (in bytes;
                                                     per MPI rank; for developers; read only).
 buffer_size_spike_data                integertype - Total size of MPI buffer for communication of spikes, defaults to
                                                     2.
 buffer_size_target_data               integertype - Total size of MPI buffer for communication of connections, defaults
                                                     to 2.
 local_num_threads                     integertype - The local number of threads, defaults to 1.
 max_buffer_size_spike_data            integertype - Maximal size of MPI buffers for communication of spikes, defaults
                                                     to 8388608.
 max_buffer_size_target_data           integertype - Maximal size of MPI buffers for communication of connections,
                                                     defaults to 16777216.
 num_processes                         integertype - The number of MPI processes (read only).
 off_grid_spiking                      booltype    - Whether to transmit precise spike times in MPI communication (read
                                                     only).
 sort_connections_by_source            booltype    - Whether to sort connections by their source; increases construction
                                                     time of presynaptic data structures, decreases simulation time if
                                                     the average number of outgoing connections per neuron is smaller
                                                     than the total number of threads, defaults to true.
 total_num_virtual_procs               integertype - The total number of virtual processes, defaults to 1.
 use_compressed_spikes                 booltype    - Whether to use spike compression; if a neuron has targets on
                                                     multiple threads of a process, this switch makes sure that only a
                                                     single packet is sent to the process instead of one packet per
                                                     target thread (requires sort_connections_by_source = true),
                                                     defaults to true.

 Random number generators
 rng_seed                              integertype - Seed value used as basis of seeding of all random number generators
                                                     managed by the kernel (\f$1 leq s \leq 2^{32}-1\f$).
 rng_type                              stringtype  - Name of random number generator type used by NEST, defaults to
                                                     mt19937_64.
 rng_types                             arraytype   - List of available random number generator types (read only).

 Output
 data_path                             stringtype  - A path, where all data is written to, defaults to current
                                                     directory.
 data_prefix                           stringtype  - A common prefix for all data files.
 overwrite_files                       booltype    - Whether to overwrite existing data files, defaults to false.
 print_time                            booltype    - Whether to print progress information during the simulation,
                                                     defaults to false.
 recording_backends                    arraytype   - List of available backends for recording devices (read only).

 Network information
 connection_rules                      arraytype   - The list of available connection rules (read only).
 growth_curves                         arraytype   - The list of the available structural plasticity growth curves (read
                                                     only).
 growth_factor_buffer_spike_data       double      - If MPI buffers for communication of spikes resize on the fly, grow
                                                     them by this factor each round, defaults to 1.5.
 growth_factor_buffer_target_data      double      - If MPI buffers for communication of connections resize on the fly,
                                                     grow them by this factor each round, defaults to 1.5.
 keep_source_table                     booltype    - Whether to keep source table after connection setup is complete,
                                                     defaults to true.
 local_spike_counter                   integertype - Number of spikes fired by neurons on a given MPI rank during the
                                                     most recent call to Simulate(). Only spikes from “normal” neurons
                                                     are counted, not spikes generated by devices such as
                                                     poisson_generator (read only).
 max_num_syn_models                    integertype - Maximal number of synapse models supported (read only).
 network_size                          integertype - The number of nodes in the network (read only).
 node_models                           arraytype   - The list of available node models (neurons and devices; read only).
 num_connections                       integertype - The number of connections in the network (read only; local only).
 stimulation_backends                  arraytype   - List of available backends for stimulation devices (read-only).
 structural_plasticity_synapses        dicttype    - Defines all synapses which are plastic for the structural
                                                     plasticity algorithm. Each entry in the dictionary is composed of a
                                                     synapse model, the presynaptic element and the postsynaptic
                                                     element.
 structural_plasticity_update_interval integertype - Defines the time interval in ms at which the structural plasticity
                                                     manager will make changes in the structure of the network (creation
                                                     and deletion of plastic synapses), defaults to 10000.0.
 synapse_models                        arraytype   - The list of the available synapse models (read only).

 Waveform relaxation method (wfr)
 use_wfr                               booltype    - Whether to use waveform relaxation method, defaults to true.
 wfr_comm_interval                     doubletype  - Desired waveform relaxation communication interval, defaults to
                                                     1.0.
 wfr_interpolation_order               integertype - Interpolation order of polynomial used in wfr iterations, defaults
                                                     to 3.
 wfr_max_iterations                    integertype - Maximal number of iterations used for waveform relaxation, defaults
                                                     to 15.
 wfr_tol                               doubletype  - Convergence tolerance of waveform relaxation method, defaults to
                                                     0.0001.

 Miscellaneous
 dict_miss_is_error                    booltype    - Whether missed dictionary entries are treated as errors.

 SeeAlso: Simulate, Node
*/
>>>>>>> 29cb53e5

namespace nest
{

class KernelManager
{
private:
  KernelManager();
  ~KernelManager();

  unsigned long fingerprint_;

  static KernelManager* kernel_manager_instance_;

  KernelManager( KernelManager const& );  // do not implement
  void operator=( KernelManager const& ); // do not implement

public:
  /**
   * Create/destroy and access the KernelManager singleton.
   */
  static void create_kernel_manager();
  static void destroy_kernel_manager();
  static KernelManager& get_kernel_manager();

  /**
   * Prepare kernel for operation.
   *
   * This method calls the initialization methods of the specific
   * managers in the proper order.
   *
   * @see finalize(), reset()
   */
  void initialize();

  /**
   * Take down kernel after operation.
   *
   * This method calls the finalization methods of the specific managers
   * in the proper order, i.e., inverse to initialize().
   *
   * @see initialize(), reset()
   */
  void finalize();

  /**
   * Reset kernel.
   *
   * Resets the kernel by finalizing and initializing all managers.
   *
   * @see initialize(), finalize()
   */
  void reset();

  /**
   * Change number of threads.
   *
   * Set the new number of threads on all managers by calling
   * change_number_of_threads() on each of them.
   */
  void change_number_of_threads( thread new_num_threads );

  void set_status( const DictionaryDatum& );
  void get_status( DictionaryDatum& );

  void prepare();
  void cleanup();

  //! Returns true if kernel is initialized
  bool is_initialized() const;

  unsigned long get_fingerprint() const;

  LoggingManager logging_manager;
  MPIManager mpi_manager;
  VPManager vp_manager;
  RandomManager random_manager;
  SimulationManager simulation_manager;
  ModelRangeManager modelrange_manager;
  ConnectionManager connection_manager;
  SPManager sp_manager;
  EventDeliveryManager event_delivery_manager;
  ModelManager model_manager;
  MUSICManager music_manager;
  NodeManager node_manager;
  IOManager io_manager;

private:
  std::vector< ManagerInterface* > managers;
  bool initialized_; //!< true if the kernel is initialized
};

KernelManager& kernel();

} // namespace nest

inline nest::KernelManager&
nest::KernelManager::get_kernel_manager()
{
  assert( kernel_manager_instance_ );
  return *kernel_manager_instance_;
}

inline nest::KernelManager&
nest::kernel()
{
  return KernelManager::get_kernel_manager();
}

inline bool
nest::KernelManager::is_initialized() const
{
  return initialized_;
}

inline unsigned long
nest::KernelManager::get_fingerprint() const
{
  return fingerprint_;
}

#endif // KERNEL_MANAGER_H<|MERGE_RESOLUTION|>--- conflicted
+++ resolved
@@ -42,68 +42,6 @@
 #include "dictdatum.h"
 
 /** @BeginDocumentation
-<<<<<<< HEAD
- * Name: kernel - Global properties of the simulation kernel.
- *
- * Description:
- * Global properties of the simulation kernel.
- *
- * Parameters:
- * The following parameters are available in the kernel status dictionary.
- *
- * Time and resolution
- * resolution                    doubletype  - The resolution of the simulation (in ms)
- * time                          doubletype  - The current simulation time
- * to_do                         integertype - The number of steps yet to be simulated (read only)
- * max_delay                     doubletype  - The maximum delay in the network
- * min_delay                     doubletype  - The minimum delay in the network
- * ms_per_tic                    doubletype  - The number of milliseconds per tic
- * tics_per_ms                   doubletype  - The number of tics per millisecond
- * tics_per_step                 integertype - The number of tics per simulation time step
- * T_max                         doubletype  - The largest representable time value (read only)
- * T_min                         doubletype  - The smallest representable time value (read only)
- *
- * Parallel processing
- * total_num_virtual_procs       integertype - The total number of virtual processes
- * local_num_threads             integertype - The local number of threads
- * num_processes                 integertype - The number of MPI processes (read only)
- * off_grid_spiking              booltype    - Whether to transmit precise spike times in MPI
- *                                             communication (read only)
- *
- * Random number generators
- * rng_types                     arraytype   - Names of random number generator types
- *                                             available (read only)
- * rng_type                      stringtype  - Name of random number generator type used by kernel
- * rng_seed                      integertype - Seed value used as basis of seeding of all random
- *                                             number generators managed by the kernel
- *                                             (\f$1 leq s \leq 2^{32}-1\f$).
- *
- * Output
- * data_path                     stringtype  - A path, where all data is written to
- *                                             (default is the current directory)
- * data_prefix                   stringtype  - A common prefix for all data files
- * overwrite_files               booltype    - Whether to overwrite existing data files
- * print_time                    booltype    - Whether to print progress information during the
- *                                             simulation
- *
- * Network information
- * network_size                  integertype - The number of nodes in the network (read only)
- * num_connections               integertype - The number of connections in the network
- *                                             (read only, local only)
- *
- * Waveform relaxation method (wfr)
- * use_wfr                       booltype    - Whether to use waveform relaxation method
- * wfr_comm_interval             doubletype  - Desired waveform relaxation communication interval
- * wfr_tol                       doubletype  - Convergence tolerance of waveform relaxation method
- * wfr_max_iterations            integertype - Maximal number of iterations used for waveform relaxation
- * wfr_interpolation_order       integertype - Interpolation order of polynomial used in wfr iterations
- *
- * Miscellaneous
- * dict_miss_is_error            booltype    - Whether missed dictionary entries are treated as errors
- *
- * SeeAlso: Simulate, Node
- */
-=======
  Name: kernel - Global properties of the simulation kernel.
 
  Description:
@@ -225,7 +163,6 @@
 
  SeeAlso: Simulate, Node
 */
->>>>>>> 29cb53e5
 
 namespace nest
 {
