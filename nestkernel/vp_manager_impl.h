--- conflicted
+++ resolved
@@ -106,16 +106,10 @@
 {
   thread rank_end = rank_start + num_assigned_ranks_per_thread;
 
-<<<<<<< HEAD
-  // if we have more threads than ranks, or if ranks can not be distributed evenly on threads,
-  // we need to make sure, that all threads care only about existing ranks
-  while ( rank_end > kernel().mpi_manager.get_num_processes() )
-=======
   // if we have more threads than ranks, or if ranks can not be
   // distributed evenly on threads, we need to make sure, that all
   // threads care only about existing ranks
   if ( rank_end > kernel().mpi_manager.get_num_processes() )
->>>>>>> ebd2b63b
   {
     rank_end = std::max( rank_start, kernel().mpi_manager.get_num_processes() );
   }
