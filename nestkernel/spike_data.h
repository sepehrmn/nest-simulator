--- conflicted
+++ resolved
@@ -90,18 +90,12 @@
 public:
   SpikeData();
   SpikeData( const SpikeData& rhs );
-<<<<<<< HEAD
   SpikeData( const Target& target, const size_t lag );
-=======
->>>>>>> 1a5838eb
   SpikeData( const size_t tid, const synindex syn_id, const size_t lcid, const unsigned int lag );
 
   SpikeData& operator=( const SpikeData& rhs );
 
-<<<<<<< HEAD
   //! Required in connection with direct-send events.
-=======
->>>>>>> 1a5838eb
   void set( const size_t tid, const synindex syn_id, const size_t lcid, const unsigned int lag, const double offset );
 
   template < class TargetT >
@@ -111,14 +105,11 @@
    * Returns local connection ID.
    */
   size_t get_lcid() const;
-<<<<<<< HEAD
 
   /**
    * Sets lcid value, only for communication of max buffer size
    */
   void set_lcid( size_t );
-=======
->>>>>>> 1a5838eb
 
   /**
    * Returns lag in min-delay interval.
@@ -202,7 +193,6 @@
 {
 }
 
-<<<<<<< HEAD
 inline SpikeData::SpikeData( const Target& target, const size_t lag )
   : lcid_( target.get_lcid() )
   , marker_( SPIKE_DATA_ID_DEFAULT )
@@ -212,9 +202,6 @@
 {
 }
 
-
-=======
->>>>>>> 1a5838eb
 inline SpikeData::SpikeData( const size_t tid, const synindex syn_id, const size_t lcid, const unsigned int lag )
   : lcid_( lcid )
   , marker_( SPIKE_DATA_ID_DEFAULT )
@@ -356,21 +343,15 @@
 
 public:
   OffGridSpikeData();
-<<<<<<< HEAD
   OffGridSpikeData( const Target& target, const size_t lag, const double offset );
-=======
->>>>>>> 1a5838eb
   OffGridSpikeData( const size_t tid,
     const synindex syn_id,
     const size_t lcid,
     const unsigned int lag,
     const double offset );
-<<<<<<< HEAD
   OffGridSpikeData( const OffGridSpikeData& rhs );
   OffGridSpikeData& operator=( const OffGridSpikeData& rhs );
   OffGridSpikeData& operator=( const SpikeData& rhs );
-=======
->>>>>>> 1a5838eb
   void set( const size_t tid, const synindex syn_id, const size_t lcid, const unsigned int lag, const double offset );
 
   template < class TargetT >
