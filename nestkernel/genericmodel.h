--- conflicted
+++ resolved
@@ -81,11 +81,9 @@
 
   void sends_secondary_event( DelayedRateConnectionEvent& re ) override;
 
-<<<<<<< HEAD
   void sends_secondary_event( LearningSignalConnectionEvent& re ) override;
-=======
+
   void sends_secondary_event( SICEvent& sic ) override;
->>>>>>> fded9e29
 
   Node const& get_prototype() const override;
 
@@ -221,15 +219,16 @@
 
 template < typename ElementT >
 inline void
-<<<<<<< HEAD
 GenericModel< ElementT >::sends_secondary_event( LearningSignalConnectionEvent& re )
 {
   return proto_.sends_secondary_event( re );
-=======
+}
+
+template < typename ElementT >
+inline void
 GenericModel< ElementT >::sends_secondary_event( SICEvent& sic )
 {
   return proto_.sends_secondary_event( sic );
->>>>>>> fded9e29
 }
 
 template < typename ElementT >
