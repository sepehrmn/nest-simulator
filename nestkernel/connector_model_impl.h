/*
 *  connector_model_impl.h
 *
 *  This file is part of NEST.
 *
 *  Copyright (C) 2004 The NEST Initiative
 *
 *  NEST is free software: you can redistribute it and/or modify
 *  it under the terms of the GNU General Public License as published by
 *  the Free Software Foundation, either version 2 of the License, or
 *  (at your option) any later version.
 *
 *  NEST is distributed in the hope that it will be useful,
 *  but WITHOUT ANY WARRANTY; without even the implied warranty of
 *  MERCHANTABILITY or FITNESS FOR A PARTICULAR PURPOSE.  See the
 *  GNU General Public License for more details.
 *
 *  You should have received a copy of the GNU General Public License
 *  along with NEST.  If not, see <http://www.gnu.org/licenses/>.
 *
 */

#ifndef CONNECTOR_MODEL_IMPL_H
#define CONNECTOR_MODEL_IMPL_H

#include "connector_model.h"

// Generated includes:
#include "config.h"

// Includes from libnestutil:
#include "compose.hpp"

// Includes from nestkernel:
#include "connector_base.h"
#include "delay_checker.h"
#include "kernel_manager.h"
#include "nest_time.h"
#include "nest_timeconverter.h"

// Includes from sli:
#include "dictutils.h"

namespace nest
{

// standard implementation to obtain the default delay, assuming that it
// is located in GenericConnectorModel::default_connection
// synapse types with homogeneous delays must provide a specialization
// that returns the default delay from CommonProperties (or from  else where)
// template<typename ConnectionT>
// double get_default_delay(const GenericConnectorModel<ConnectionT> &cm)
// {
//   //std::cout << "standard implementation of get_default_delay" << std::endl;
//   return cm.get_default_connection().get_delay();
// }

// template<typename ConnectionT>
// SynIdDelay & syn_id_delay(const GenericConnectorModel<ConnectionT> &cm)
// {
//   return cm.get_default_connection().get_syn_id_delay();
// }

template < typename ConnectionT >
ConnectorModel*
GenericConnectorModel< ConnectionT >::clone( std::string name ) const
{
  return new GenericConnectorModel( *this, name ); // calls copy construtor
}

template < typename ConnectionT >
void
GenericConnectorModel< ConnectionT >::calibrate( const TimeConverter& tc )
{
  // calibrate the delay of the default properties here
  default_connection_.calibrate( tc );

  // Calibrate will be called after a change in resolution, when there are no
  // network elements present.

  // calibrate any time objects that might reside in CommonProperties
  cp_.calibrate( tc );
}

template < typename ConnectionT >
void
GenericConnectorModel< ConnectionT >::get_status( DictionaryDatum& d ) const
{
  // first get properties common to all synapses
  // these are stored only once (not within each Connection)
  cp_.get_status( d );

  // then get default properties for individual synapses
  default_connection_.get_status( d );

  ( *d )[ names::receptor_type ] = receptor_type_;
  ( *d )[ names::synapse_model ] = LiteralDatum( name_ );
  ( *d )[ names::requires_symmetric ] = requires_symmetric_;
  ( *d )[ names::has_delay ] = has_delay_;
}

template < typename ConnectionT >
void
GenericConnectorModel< ConnectionT >::set_status( const DictionaryDatum& d )
{
  updateValue< long >( d, names::receptor_type, receptor_type_ );
#ifdef HAVE_MUSIC
  // We allow music_channel as alias for receptor_type during connection setup
  updateValue< long >( d, names::music_channel, receptor_type_ );
#endif

  // If the parameter dict d contains /delay, this should set the delay
  // on the default connection, but not affect the actual min/max_delay
  // until a connection with that default delay is created. Since the
  // set_status calls on common properties and default connection may
  // modify min/max delay, we need to freeze the min/max_delay checking.

  kernel().connection_manager.get_delay_checker().freeze_delay_update();

  cp_.set_status( d, *this );
  default_connection_.set_status( d, *this );

  kernel().connection_manager.get_delay_checker().enable_delay_update();

  // we've possibly just got a new default delay. So enforce checking next time
  // it is used
  default_delay_needs_check_ = true;
}

template < typename ConnectionT >
void
GenericConnectorModel< ConnectionT >::used_default_delay()
{
  // if not used before, check now. Solves bug #138, MH 08-01-08
  // replaces whole delay checking for the default delay, see bug #217
  // MH 08-04-24
  // get_default_delay_ must be overridden by derived class to return the
  // correct default delay (either from commonprops or default connection)
  if ( default_delay_needs_check_ )
  {
    try
    {
      if ( has_delay_ )
      {
        kernel().connection_manager.get_delay_checker().assert_valid_delay_ms(
          default_connection_.get_delay() );
      }
      // Let connections without delay contribute to the delay extrema with
      // wfr_comm_interval. For those connections the min_delay is important
      // as it determines the length of the global communication interval.
      // The call to assert_valid_delay_ms needs to happen only once
      // (either here or in add_connection()) when the first connection
      // without delay is created.
      else
      {
        kernel().connection_manager.get_delay_checker().assert_valid_delay_ms(
          kernel().simulation_manager.get_wfr_comm_interval() );
      }
    }
    catch ( BadDelay& e )
    {
      throw BadDelay( default_connection_.get_delay(),
        String::compose( "Default delay of '%1' must be between min_delay %2 "
                         "and max_delay %3.",
                        get_name(),
                        Time::delay_steps_to_ms(
                           kernel().connection_manager.get_min_delay() ),
                        Time::delay_steps_to_ms(
                           kernel().connection_manager.get_max_delay() ) ) );
    }
    default_delay_needs_check_ = false;
  }
}

template < typename ConnectionT >
void
GenericConnectorModel< ConnectionT >::set_syn_id( synindex syn_id )
{
  default_connection_.set_syn_id( syn_id );
}

template < typename ConnectionT >
void
GenericConnectorModel< ConnectionT >::add_connection( Node& src,
  Node& tgt,
  std::vector< ConnectorBase* >* thread_local_connectors,
  const synindex syn_id,
  const DictionaryDatum& p,
  const double delay,
  const double weight )
{
  if ( not numerics::is_nan( delay ) )
  {
    if ( has_delay_ )
    {
      kernel().connection_manager.get_delay_checker().assert_valid_delay_ms(
        delay );
    }

    if ( p->known( names::delay ) )
    {
      throw BadParameter(
        "Parameter dictionary must not contain delay if delay is given "
        "explicitly." );
    }
  }
  else
  {
    // check delay
    double delay = 0.0;

    if ( updateValue< double >( p, names::delay, delay ) )
    {
      if ( has_delay_ )
      {
        kernel().connection_manager.get_delay_checker().assert_valid_delay_ms(
          delay );
      }
    }
    else
    {
      used_default_delay();
    }
  }

  // create a new instance of the default connection
  ConnectionT connection = ConnectionT( default_connection_ );

  if ( not numerics::is_nan( weight ) )
  {
    connection.set_weight( weight );
  }

  if ( not numerics::is_nan( delay ) )
  {
    connection.set_delay( delay );
  }

  if ( not p->empty() )
  {
    connection.set_status(
      p, *this ); // reference to connector model needed here to
                  // check delay (maybe this
                  // could be done one level above?)
  }

  // We must use a local variable here to hold the actual value of the
  // receptor type. We must not change the receptor_type_ data member, because
  // that represents the *default* value. See #921.
  rport actual_receptor_type = receptor_type_;
#ifdef HAVE_MUSIC
  // We allow music_channel as alias for receptor_type during connection setup
  updateValue< long >( p, names::music_channel, actual_receptor_type );
#endif
  updateValue< long >( p, names::receptor_type, actual_receptor_type );

  add_connection_( src,
    tgt,
    thread_local_connectors,
    syn_id,
    connection,
    actual_receptor_type );
}


template < typename ConnectionT >
void
GenericConnectorModel< ConnectionT >::add_connection_( Node& src,
  Node& tgt,
  std::vector< ConnectorBase* >* thread_local_connectors,
  const synindex syn_id,
  ConnectionT& connection,
  const rport receptor_type )
{
  assert( syn_id != invalid_synindex );

  if ( ( *thread_local_connectors )[ syn_id ] == NULL )
  {
    // no homogeneous Connector with this syn_id exists, we need to create a new
    // homogeneous Connector
    ( *thread_local_connectors )[ syn_id ] =
      new Connector< ConnectionT >( syn_id );
  }

  ConnectorBase* connector = ( *thread_local_connectors )[ syn_id ];
  // the following line will throw an exception, if it does not work
  connection.check_connection(
    src, tgt, receptor_type, get_common_properties() );

  assert( connector != 0 );

  Connector< ConnectionT >* vc =
    static_cast< Connector< ConnectionT >* >( connector );
  connector = &vc->push_back( connection );

  ( *thread_local_connectors )[ syn_id ] = connector;
}

template < typename ConnectionT >
void
GenericConnectorModel< ConnectionT >::reserve_connections(
  std::vector< ConnectorBase* >* thread_local_connectors,
  const synindex syn_id,
  const size_t count )
{
  assert( syn_id != invalid_synindex );

  if ( ( *thread_local_connectors )[ syn_id ] == NULL )
  {
    // no homogeneous Connector with this syn_id exists, we need to create a new
    // homogeneous Connector
    ( *thread_local_connectors )[ syn_id ] =
      new Connector< ConnectionT >( syn_id );
  }

<<<<<<< HEAD
    for ( size_t i = 0; i < hc->size() && not found; i++ )
    {
      // need to cast to vector_like to access syn_id there is already an entry
      // for this type
      if ( ( *hc )[ i ]->get_syn_id() == syn_id )
      {
        // here we know that the type is vector_like<connectionT>, because
        // syn_id agrees so we can safely static cast
        vector_like< ConnectionT >* vc =
          static_cast< vector_like< ConnectionT >* >( ( *hc )[ i ] );
        // Find and delete the first Connection corresponding to the target
        for ( size_t j = 0; j < vc->size(); j++ )
        {
          ConnectionT* connection = &vc->at( j );
          if ( connection->get_target( target_thread )->get_gid()
            == tgt.get_gid() )
          {
            // Get rid of the ConnectionBase for this type of synapse if there
            // is only this element left
            if ( vc->size() == 1 )
            {
              // if primary, reduce the primary marker
              if ( kernel()
                     .model_manager.get_synapse_prototype(
                                      ( *hc )[ i ]->get_syn_id() )
                     .is_primary() )
              {
                ( *hc ).reduce_primary();
              }
              ( *hc ).erase( ( *hc ).begin() + i );
              // Test if the homogeneous vector of connections went back to only
              // 1 type of synapse... then go back to the simple vector_like
              // case.
              if ( hc->size() == 1 )
              {
                conn = ( *hc )[ 0 ];
                const bool is_primary =
                  kernel()
                    .model_manager.get_synapse_prototype( conn->get_syn_id() )
                    .is_primary();
                conn = pack_pointer( conn, is_primary, not is_primary );
              }
              else
              {
                conn = pack_pointer( hc, b_has_primary, b_has_secondary );
              }
            }
            else // Otherwise, just remove the desired connection
            {
              ( *hc )[ i ] = &vc->erase( j );
              conn = pack_pointer( hc, b_has_primary, b_has_secondary );
            }
            found = true;
            break;
          }
        }
      }
    }
  }
  assert( found );
=======
  ConnectorBase* connector = ( *thread_local_connectors )[ syn_id ];
  assert( connector != 0 );
>>>>>>> df724797

  connector->reserve( connector->size() + count );

  ( *thread_local_connectors )[ syn_id ] = connector;
}

} // namespace nest

#endif<|MERGE_RESOLUTION|>--- conflicted
+++ resolved
@@ -313,71 +313,8 @@
       new Connector< ConnectionT >( syn_id );
   }
 
-<<<<<<< HEAD
-    for ( size_t i = 0; i < hc->size() && not found; i++ )
-    {
-      // need to cast to vector_like to access syn_id there is already an entry
-      // for this type
-      if ( ( *hc )[ i ]->get_syn_id() == syn_id )
-      {
-        // here we know that the type is vector_like<connectionT>, because
-        // syn_id agrees so we can safely static cast
-        vector_like< ConnectionT >* vc =
-          static_cast< vector_like< ConnectionT >* >( ( *hc )[ i ] );
-        // Find and delete the first Connection corresponding to the target
-        for ( size_t j = 0; j < vc->size(); j++ )
-        {
-          ConnectionT* connection = &vc->at( j );
-          if ( connection->get_target( target_thread )->get_gid()
-            == tgt.get_gid() )
-          {
-            // Get rid of the ConnectionBase for this type of synapse if there
-            // is only this element left
-            if ( vc->size() == 1 )
-            {
-              // if primary, reduce the primary marker
-              if ( kernel()
-                     .model_manager.get_synapse_prototype(
-                                      ( *hc )[ i ]->get_syn_id() )
-                     .is_primary() )
-              {
-                ( *hc ).reduce_primary();
-              }
-              ( *hc ).erase( ( *hc ).begin() + i );
-              // Test if the homogeneous vector of connections went back to only
-              // 1 type of synapse... then go back to the simple vector_like
-              // case.
-              if ( hc->size() == 1 )
-              {
-                conn = ( *hc )[ 0 ];
-                const bool is_primary =
-                  kernel()
-                    .model_manager.get_synapse_prototype( conn->get_syn_id() )
-                    .is_primary();
-                conn = pack_pointer( conn, is_primary, not is_primary );
-              }
-              else
-              {
-                conn = pack_pointer( hc, b_has_primary, b_has_secondary );
-              }
-            }
-            else // Otherwise, just remove the desired connection
-            {
-              ( *hc )[ i ] = &vc->erase( j );
-              conn = pack_pointer( hc, b_has_primary, b_has_secondary );
-            }
-            found = true;
-            break;
-          }
-        }
-      }
-    }
-  }
-  assert( found );
-=======
   ConnectorBase* connector = ( *thread_local_connectors )[ syn_id ];
   assert( connector != 0 );
->>>>>>> df724797
 
   connector->reserve( connector->size() + count );
 
