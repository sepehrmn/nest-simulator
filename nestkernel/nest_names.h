/*
 *  nest_names.h
 *
 *  This file is part of NEST.
 *
 *  Copyright (C) 2004 The NEST Initiative
 *
 *  NEST is free software: you can redistribute it and/or modify
 *  it under the terms of the GNU General Public License as published by
 *  the Free Software Foundation, either version 2 of the License, or
 *  (at your option) any later version.
 *
 *  NEST is distributed in the hope that it will be useful,
 *  but WITHOUT ANY WARRANTY; without even the implied warranty of
 *  MERCHANTABILITY or FITNESS FOR A PARTICULAR PURPOSE.  See the
 *  GNU General Public License for more details.
 *
 *  You should have received a copy of the GNU General Public License
 *  along with NEST.  If not, see <http://www.gnu.org/licenses/>.
 *
 */

#ifndef NEST_NAMES_H
#define NEST_NAMES_H

// Includes from sli:
#include "name.h"

namespace nest
{

/**
 * This namespace contains global Name objects. These can be used in
 * Node::get_status and Node::set_status to make data exchange more
 * efficient and consistent. Creating a Name from a std::string is in
 * O(log n), for n the number of Names already created. Using
 * predefined names makes data exchange much more efficient as it
 * uses integer comparisons instead of string comparisons internally.
 *
 * The Name declarations below and the definitions in nest_names.cpp
 * are sorted alphabetically with lower case letters preceding upper
 * case letters. The ordering of the names has to be the same in both
 * this file and the .cpp file.
 *
 * See testsuite/unittests/test_unused_names.py for a test that checks
 * if a) Name declarations and definitions are consistent
 *    b) all Name objects defined are also actually used.
 */
namespace names
{
extern const Name AMPA;
extern const Name ASCurrents;
extern const Name ASCurrents_sum;
extern const Name A_LTD;
extern const Name A_LTD_const;
extern const Name A_LTP;
extern const Name A_minus;
extern const Name A_plus;
extern const Name Act_m;
extern const Name Act_n;
extern const Name Aminus;
extern const Name Aminus_triplet;
extern const Name Aplus;
extern const Name Aplus_triplet;
extern const Name a;
extern const Name a_acausal;
extern const Name a_causal;
extern const Name a_thresh_th;
extern const Name a_thresh_tl;
extern const Name acceptable_latency;
extern const Name activity;
extern const Name adapting_threshold;
extern const Name adaptive_spike_buffers;
extern const Name adaptive_target_buffers;
extern const Name after_spike_currents;
extern const Name ahp_bug;
extern const Name allow_autapses;
extern const Name allow_multapses;
extern const Name allow_offgrid_times;
extern const Name allow_oversized_mask;
extern const Name alpha;
extern const Name alpha_1;
extern const Name alpha_2;
extern const Name amplitude;
extern const Name amplitude_times;
extern const Name amplitude_values;
extern const Name anchor;
extern const Name archiver_length;
extern const Name asc_amps;
extern const Name asc_decay;
extern const Name asc_init;
extern const Name asc_r;
extern const Name available;
extern const Name azimuth_angle;

extern const Name b;
extern const Name beta;
extern const Name beta_Ca;
extern const Name box;
extern const Name buffer_size;
extern const Name buffer_size_secondary_events;
extern const Name buffer_size_spike_data;
extern const Name buffer_size_target_data;

extern const Name C_m;
extern const Name Ca;
extern const Name c;
extern const Name c_1;
extern const Name c_2;
extern const Name c_3;
extern const Name capacity;
extern const Name center;
extern const Name circular;
extern const Name clear;
extern const Name comparator;
extern const Name configbit_0;
extern const Name configbit_1;
extern const Name connection_count;
extern const Name connection_type;
extern const Name consistent_integration;
extern const Name continuous;
extern const Name count_covariance;
extern const Name count_histogram;
extern const Name covariance;

extern const Name Delta_T;
extern const Name Delta_V;
extern const Name d;
extern const Name dI_syn_ex;
extern const Name dI_syn_in;
extern const Name dU;
extern const Name data;
extern const Name data_path;
extern const Name data_prefix;
extern const Name dead_time;
extern const Name dead_time_random;
extern const Name dead_time_shape;
extern const Name delay;
extern const Name delay_u_bars;
extern const Name deliver_interval;
extern const Name delta;
extern const Name delta_P;
extern const Name delta_tau;
extern const Name delta_u;
extern const Name dendritic_curr;
extern const Name dendritic_exc;
extern const Name dendritic_inh;
extern const Name dg;
extern const Name dg_ex;
extern const Name dg_in;
extern const Name dict_miss_is_error;
extern const Name diffusion_factor;
extern const Name dimension;
extern const Name distal_curr;
extern const Name distal_exc;
extern const Name distal_inh;
extern const Name distribution;
extern const Name drift_factor;
extern const Name driver_readout_time;
extern const Name dt;

extern const Name E_K;
extern const Name E_L;
extern const Name E_Na;
extern const Name E_ahp;
extern const Name E_ex;
extern const Name E_in;
extern const Name E_rev;
extern const Name E_rev_AMPA;
extern const Name E_rev_GABA_A;
extern const Name E_rev_GABA_B;
extern const Name E_rev_KNa;
extern const Name E_rev_NMDA;
extern const Name E_rev_NaP;
extern const Name E_rev_T;
extern const Name E_rev_h;
extern const Name E_rr;
extern const Name E_sfa;
extern const Name edge_wrap;
extern const Name element_type;
extern const Name elements;
extern const Name elementsize;
extern const Name ellipsoidal;
extern const Name elliptical;
extern const Name eps;
extern const Name equilibrate;
extern const Name eta;
extern const Name events;
extern const Name extent;

<<<<<<< HEAD
extern const Name F_lower;
extern const Name F_mean;
extern const Name F_std;
extern const Name F_upper;
extern const Name fbuffer_size;   //!< Recorder parameter
extern const Name file;           //!< Recorder parameter
extern const Name file_extension; //!< Recorder parameter
extern const Name filename;       //!< Recorder parameter
extern const Name
  filenames; //!< Recorder parameter---keep, will disappear with NESTIO
extern const Name filter_events; //!< Filter events for filtering device
extern const Name filter_values; //!< Interval for filtering device
extern const Name filter_report_interval; //!< Interval for filtering device
extern const Name filter_start_times;     //!< Start times for filtering device
extern const Name filter_stop_times;      //!< Stop times for filtering device
extern const Name flush_after_simulate;   //!< Recorder parameter
extern const Name flush_records;          //!< Recorder parameter
extern const Name frequency;              //!< Signal modulation frequency
extern const Name frozen;                 //!< Node parameter
=======
extern const Name file_extension;
extern const Name filename;
extern const Name filenames;
extern const Name frequency;
extern const Name frozen;
>>>>>>> master

extern const Name GABA_A;
extern const Name GABA_B;
extern const Name g;
extern const Name g_AMPA;
extern const Name g_GABA_A;
extern const Name g_GABA_B;
extern const Name g_K;
extern const Name g_KL;
extern const Name g_Kv1;
extern const Name g_Kv3;
extern const Name g_L;
extern const Name g_NMDA;
extern const Name g_Na;
extern const Name g_NaL;
extern const Name g_ahp;
extern const Name g_ex;
extern const Name g_in;
extern const Name g_m;
extern const Name g_pd;
extern const Name g_peak_AMPA;
extern const Name g_peak_GABA_A;
extern const Name g_peak_GABA_B;
extern const Name g_peak_KNa;
extern const Name g_peak_NMDA;
extern const Name g_peak_NaP;
extern const Name g_peak_T;
extern const Name g_peak_h;
extern const Name g_ps;
extern const Name g_rr;
extern const Name g_sfa;
extern const Name g_sp;
extern const Name gamma_shape;
extern const Name gaussian;
extern const Name global_id;
extern const Name grid3d;
extern const Name grid;
extern const Name grng;
extern const Name grng_seed;
extern const Name growth_curve;
extern const Name growth_factor_buffer_spike_data;
extern const Name growth_factor_buffer_target_data;
extern const Name growth_rate;
extern const Name gsl_error_tol;

extern const Name h;
extern const Name has_connections;
extern const Name has_delay;
extern const Name histogram;
extern const Name histogram_correction;

extern const Name I;
extern const Name I_KNa;
extern const Name I_NaP;
extern const Name I_T;
extern const Name I_ahp;
extern const Name I_e;
extern const Name I_h;
extern const Name I_sp;
extern const Name I_stc;
extern const Name I_syn;
extern const Name I_syn_ex;
extern const Name I_syn_in;
extern const Name Inact_h;
extern const Name Inact_p;
extern const Name Interpol_Order;
extern const Name indegree;
extern const Name index_map;
extern const Name individual_spike_trains;
extern const Name init_flag;
extern const Name inner_radius;
extern const Name instant_unblock_NMDA;
extern const Name instantiations;
extern const Name interval;
extern const Name is_refractory;

extern const Name Kplus;
extern const Name Kplus_triplet;
extern const Name keep_source_table;
extern const Name kernel;

extern const Name label;
extern const Name lambda;
extern const Name lambda_0;
extern const Name len_kernel;
extern const Name linear;
extern const Name linear_summation;
extern const Name local;
extern const Name local_num_threads;
extern const Name local_spike_counter;
extern const Name lookuptable_0;
extern const Name lookuptable_1;
extern const Name lookuptable_2;
extern const Name lower_left;

extern const Name major_axis;
extern const Name make_symmetric;
extern const Name mask;
extern const Name max;
extern const Name max_buffer_size_spike_data;
extern const Name max_buffer_size_target_data;
extern const Name max_delay;
extern const Name max_num_syn_models;
extern const Name mean;
extern const Name memory;
extern const Name message_times;
extern const Name messages;
extern const Name min;
extern const Name min_delay;
extern const Name minor_axis;
extern const Name model;
extern const Name mother_rng;
extern const Name mother_seed;
extern const Name ms_per_tic;
extern const Name mu;
extern const Name mu_minus;
extern const Name mu_plus;
extern const Name mult_coupling;
extern const Name music_channel;

extern const Name N;
extern const Name NMDA;
extern const Name N_channels;
extern const Name n;
extern const Name n_events;
extern const Name n_messages;
extern const Name n_proc;
extern const Name n_receptors;
extern const Name n_synapses;
extern const Name network_size;
extern const Name neuron;
extern const Name next_readout_time;
extern const Name no_synapses;
extern const Name node_uses_wfr;
extern const Name noise;
extern const Name noisy_rate;
extern const Name num_connections;
extern const Name num_processes;
extern const Name number_of_connections;

extern const Name off_grid_spiking;
extern const Name offset;
extern const Name offsets;
extern const Name omega;
extern const Name order;
extern const Name origin;
extern const Name other;
extern const Name outdegree;
extern const Name outer_radius;
extern const Name overwrite_files;

extern const Name P;
extern const Name p;
extern const Name p_copy;
extern const Name p_transmit;
extern const Name pairwise_bernoulli_on_source;
extern const Name pairwise_bernoulli_on_target;
extern const Name phase;
extern const Name phi_max;
extern const Name polar_angle;
extern const Name polar_axis;
extern const Name port;
extern const Name port_name;
extern const Name port_width;
extern const Name ports;
extern const Name positions;
extern const Name post_synaptic_element;
extern const Name post_trace;
extern const Name pre_synaptic_element;
extern const Name precise_times;
extern const Name precision;
extern const Name print_time;
extern const Name proximal_curr;
extern const Name proximal_exc;
extern const Name proximal_inh;
extern const Name psi;
extern const Name published;
extern const Name pulse_times;

extern const Name q_rr;
extern const Name q_sfa;
extern const Name q_stc;

extern const Name radius;
extern const Name rate;
extern const Name rate_slope;
extern const Name rate_times;
extern const Name rate_values;
extern const Name readout_cycle_duration;
extern const Name receptor_type;
extern const Name receptor_types;
extern const Name receptors;
extern const Name record_from;
extern const Name record_to;
extern const Name recordables;
extern const Name recorder;
extern const Name recording_backends;
extern const Name rectangular;
extern const Name rectify_output;
extern const Name rectify_rate;
extern const Name refractory_input;
extern const Name registered;
extern const Name relative_amplitude;
extern const Name requires_symmetric;
extern const Name reset_pattern;
extern const Name resolution;
extern const Name rho;
extern const Name rho_0;
extern const Name rng_seeds;
extern const Name rport;
extern const Name rule;

extern const Name S;
extern const Name S_act_NMDA;
extern const Name scale;
extern const Name sdev;
extern const Name senders;
extern const Name shape;
extern const Name shift_now_spikes;
extern const Name sigma;
extern const Name sigmoid;
extern const Name sion_chunksize;
extern const Name sion_collective;
extern const Name sion_n_files;
extern const Name size_of;
extern const Name soma_curr;
extern const Name soma_exc;
extern const Name soma_inh;
extern const Name sort_connections_by_source;
extern const Name source;
extern const Name spherical;
extern const Name spike_dependent_threshold;
extern const Name spike_multiplicities;
extern const Name spike_times;
extern const Name spike_weights;
extern const Name start;
extern const Name state;
extern const Name std;
extern const Name std_mod;
extern const Name stimulator;
extern const Name step;
extern const Name stop;
extern const Name structural_plasticity_synapses;
extern const Name structural_plasticity_update_interval;
extern const Name synapse_id;
extern const Name synapse_label;
extern const Name synapse_model;
extern const Name synapse_modelid;
extern const Name synapses_per_driver;
extern const Name synaptic_elements;
extern const Name synaptic_elements_param;
extern const Name synaptic_endpoint;

extern const Name T_max;
extern const Name T_min;
extern const Name Tstart;
extern const Name Tstop;
extern const Name t_clamp;
extern const Name t_ref;
extern const Name t_ref_abs;
extern const Name t_ref_remaining;
extern const Name t_ref_tot;
extern const Name t_spike;
extern const Name target;
extern const Name target_thread;
extern const Name targets;
extern const Name tau;
extern const Name tau_1;
extern const Name tau_2;
extern const Name tau_Ca;
extern const Name tau_D_KNa;
extern const Name tau_Delta;
extern const Name tau_Mg_fast_NMDA;
extern const Name tau_Mg_slow_NMDA;
extern const Name tau_P;
extern const Name tau_V_th;
extern const Name tau_ahp;
extern const Name tau_bar_bar;
extern const Name tau_c;
extern const Name tau_decay;
extern const Name tau_decay_AMPA;
extern const Name tau_decay_GABA_A;
extern const Name tau_decay_GABA_B;
extern const Name tau_decay_NMDA;
extern const Name tau_decay_ex;
extern const Name tau_decay_in;
extern const Name tau_epsp;
extern const Name tau_eta;
extern const Name tau_fac;
extern const Name tau_m;
extern const Name tau_max;
extern const Name tau_minus;
extern const Name tau_minus_stdp;
extern const Name tau_minus_triplet;
extern const Name tau_n;
extern const Name tau_plus;
extern const Name tau_plus_triplet;
extern const Name tau_psc;
extern const Name tau_rec;
extern const Name tau_reset;
extern const Name tau_rise;
extern const Name tau_rise_AMPA;
extern const Name tau_rise_GABA_A;
extern const Name tau_rise_GABA_B;
extern const Name tau_rise_NMDA;
extern const Name tau_rise_ex;
extern const Name tau_rise_in;
extern const Name tau_rr;
extern const Name tau_sfa;
extern const Name tau_spike;
extern const Name tau_stc;
extern const Name tau_syn;
extern const Name tau_syn_ex;
extern const Name tau_syn_in;
extern const Name tau_theta;
extern const Name tau_v;
extern const Name tau_vacant;
extern const Name tau_w;
extern const Name tau_x;
extern const Name tau_z;
extern const Name th_spike_add;
extern const Name th_spike_decay;
extern const Name th_voltage_decay;
extern const Name th_voltage_index;
extern const Name theta;
extern const Name theta_eq;
extern const Name theta_ex;
extern const Name theta_in;
extern const Name theta_minus;
extern const Name theta_plus;
extern const Name thread;
extern const Name thread_local_id;
extern const Name threshold;
extern const Name threshold_spike;
extern const Name threshold_voltage;
extern const Name tics_per_ms;
extern const Name tics_per_step;
extern const Name time;
extern const Name time_collocate;
extern const Name time_communicate;
extern const Name time_in_steps;
extern const Name times;
extern const Name to_do;
extern const Name total_num_virtual_procs;
extern const Name type_id;

<<<<<<< HEAD
extern const Name
  rate; //!< Specific to ppd_sup_generator and gamma_sup_generator
extern const Name receptor_type;  //!< Connection parameter
extern const Name receptor_types; //!< Publishing available types
extern const Name record_from;    //!< Recorder parameter
extern const Name record_spikes;  //!< Recorder parameter
extern const Name record_to;      //!< Recorder parameter
extern const Name
  recordables; //!< List of recordable state data (Device parameters)
extern const Name recorder; //!< Node type
extern const Name
  refractory_input; //!< Spikes arriving during refractory period are counted
                    //!< (precise timing neurons)
extern const Name registered; //!< Parameters for MUSIC devices
extern const Name
  relative_amplitude; //!< Signal modulation amplitude relative to mean
extern const Name requires_symmetric; //!< Used in connector_model_impl
extern const Name rho_0; //!< Specific to population point process model
                         //!< (pp_pop_psc_delta)
extern const Name rms;   //!< Root mean square
extern const Name root_finding_epsilon; //!< Accuracy of the root of the
//!< polynomial (precise timing neurons (Brette 2007))
extern const Name rport;  //!< Connection parameters
extern const Name rports; //!< Recorder parameter
extern const Name rule;   //!< Connectivity-related
=======
extern const Name U;
extern const Name U_m;
extern const Name u;
extern const Name u_bar_bar;
extern const Name u_bar_minus;
extern const Name u_bar_plus;
extern const Name u_ref_squared;
extern const Name upper_right;
extern const Name use_wfr;
>>>>>>> master

extern const Name V_T;
extern const Name V_T_star;
extern const Name V_act_NMDA;
extern const Name V_clamp;
extern const Name V_epsp;
extern const Name V_m;
extern const Name V_min;
extern const Name V_noise;
extern const Name V_peak;
extern const Name V_reset;
extern const Name V_th;
extern const Name V_th_alpha_1;
extern const Name V_th_alpha_2;
extern const Name V_th_max;
extern const Name V_th_rest;
extern const Name V_th_v;
extern const Name val_eta;
extern const Name voltage_clamp;
extern const Name voltage_reset_add;
extern const Name voltage_reset_fraction;
extern const Name vp;
extern const Name vt;

<<<<<<< HEAD
extern const Name t_lag;     //!< Lag within a time slice
extern const Name t_origin;  //!< Origin of a time-slice
extern const Name t_ref;     //!< Refractory period
extern const Name t_ref_abs; //!< Absolute refractory period, iaf_tum_2000
extern const Name
  t_ref_remaining;           //!< Time remaining till end of refractory state
extern const Name t_ref_tot; //!< Total refractory period, iaf_tum_2000
extern const Name t_spike;   //!< Time of last spike
extern const Name target;    //!< Connection parameters
extern const Name target_thread; //!< Connection parameters
extern const Name targets;       //!< Connection parameters
extern const Name tau_1;     //!< Specific to Kobayashi, Tsubo, Shinomoto 2009
extern const Name tau_2;     //!< Specific to Kobayashi, Tsubo, Shinomoto 2009
extern const Name tau_ahp;   //!< Specific to iaf_chxk_2008 neuron
extern const Name tau_Ca;    //!< Rate of loss of calcium concentration
extern const Name tau_D_KNa; //!< specific to Hill & Tononi 2005
extern const Name tau_decay; //!< Synapse decay constant (beta fct decay)
extern const Name tau_decay_AMPA;   //!< specific to Hill & Tononi 2005
extern const Name tau_decay_GABA_A; //!< specific to Hill & Tononi 2005
extern const Name tau_decay_GABA_B; //!< specific to Hill & Tononi 2005
extern const Name tau_decay_NMDA;   //!< specific to Hill & Tononi 2005
extern const Name tau_epsp;         //!< Specific to iaf_chs_2008 neuron
extern const Name tau_eta; //!< Specific to population point process model
                           //!< (pp_pop_psc_delta)
extern const Name
  tau_fac; //!< facilitation time constant (ms) (Tsodyks2_connection)
extern const Name tau_filter; //!< filtering time constant (ms)
extern const Name
  tau_lcm;               //!< Least common multiple of tau_m, tau_ex and tau_in
                         //!< (precise timing neurons (Brette 2007))
extern const Name tau_m; //!< Membrane time constant
extern const Name
  tau_max; //!< Specific to correlation_and correlomatrix detector
extern const Name tau_Mg_fast_NMDA;  //!< specific to Hill & Tononi 2005
extern const Name tau_Mg_slow_NMDA;  //!< specific to Hill & Tononi 2005
extern const Name tau_minus;         //!< used for ArchivingNode
extern const Name tau_minus_triplet; //!< used for ArchivingNode
extern const Name tau_P;             //!< specific to Hill & Tononi 2005
extern const Name
  tau_rec; //!< time constant for recovery (ms) (Tsodyks2_connection)
extern const Name tau_reset;       //!< Specific to iaf_chs_2008 neuron
extern const Name tau_rise;        //!< Synapse rise constant (beta fct rise)
extern const Name tau_rise_AMPA;   //!< specific to Hill & Tononi 2005
extern const Name tau_rise_GABA_A; //!< specific to Hill & Tononi 2005
extern const Name tau_rise_GABA_B; //!< specific to Hill & Tononi 2005
extern const Name tau_rise_NMDA;   //!< specific to Hill & Tononi 2005
extern const Name tau_rr;          //!< Other adaptation
extern const Name tau_sfa;         //!< Other adaptation
extern const Name tau_spike;       //!< Specific to Hill-Tononi (2005)
extern const Name tau_stc;         //!< Specific to gif models
extern const Name tau_syn;         //!< Synapse time constant
extern const Name tau_syn_ex;      //!< Excitatory synaptic time constant
extern const Name tau_syn_in;      //!< Inhibitory synaptic time constant
extern const Name tau_theta;       //!< Specific to Hill-Tononi (2005)
extern const Name tau_v;           //!< Specific to amat2_*
extern const Name tau_vacant;      //!< Parameter for MSP dynamics
extern const Name tau_w; //!< Specific to Brette & Gerstner 2005 (aeif_cond-*)
extern const Name theta; //!< Did not compile without (theta neuron problem)
extern const Name theta_eq;        //!< specific to Hill & Tononi 2005
extern const Name thread;          //!< Node parameter
extern const Name thread_local_id; //!< Thead-local ID of node,
                                   //!< see Kunkel et al 2014, Sec 3.3.2
extern const Name time_in_steps;   //!< Recorder parameter
extern const Name times;           //!< Recorder parameter
extern const Name to_accumulator;  //!< Recorder parameter
extern const Name to_file;         //!< Recorder parameter
extern const Name to_memory;       //!< Recorder parameter
extern const Name to_screen;       //!< Recorder parameter
extern const Name Tstart;          //!< Specific to correlation and
                                   //!< correlomatrix detector
extern const Name Tstop; //!< Specific to correlation and correlomatrix detector
=======
extern const Name w;
extern const Name weight;
extern const Name weight_per_lut_entry;
extern const Name weight_recorder;
extern const Name weighted_spikes_ex;
extern const Name weighted_spikes_in;
extern const Name weights;
extern const Name wfr_comm_interval;
extern const Name wfr_interpolation_order;
extern const Name wfr_max_iterations;
extern const Name wfr_tol;
extern const Name with_reset;
extern const Name Wmax;
extern const Name Wmin;
>>>>>>> master

extern const Name x;
extern const Name x_bar;

extern const Name y1;
extern const Name y2;
extern const Name y;
extern const Name y_0;
extern const Name y_1;

extern const Name z;
extern const Name z_connected;

} // namespace names

} // namespace nest

#endif /* #ifndef NEST_NAMES_H */<|MERGE_RESOLUTION|>--- conflicted
+++ resolved
@@ -188,33 +188,16 @@
 extern const Name events;
 extern const Name extent;
 
-<<<<<<< HEAD
-extern const Name F_lower;
-extern const Name F_mean;
-extern const Name F_std;
-extern const Name F_upper;
-extern const Name fbuffer_size;   //!< Recorder parameter
-extern const Name file;           //!< Recorder parameter
-extern const Name file_extension; //!< Recorder parameter
-extern const Name filename;       //!< Recorder parameter
-extern const Name
-  filenames; //!< Recorder parameter---keep, will disappear with NESTIO
-extern const Name filter_events; //!< Filter events for filtering device
-extern const Name filter_values; //!< Interval for filtering device
-extern const Name filter_report_interval; //!< Interval for filtering device
-extern const Name filter_start_times;     //!< Start times for filtering device
-extern const Name filter_stop_times;      //!< Stop times for filtering device
-extern const Name flush_after_simulate;   //!< Recorder parameter
-extern const Name flush_records;          //!< Recorder parameter
-extern const Name frequency;              //!< Signal modulation frequency
-extern const Name frozen;                 //!< Node parameter
-=======
 extern const Name file_extension;
 extern const Name filename;
 extern const Name filenames;
+extern const Name filter_events; 
+extern const Name filter_values; 
+extern const Name filter_report_interval; 
+extern const Name filter_start_times;     
+extern const Name filter_stop_times;      
 extern const Name frequency;
 extern const Name frozen;
->>>>>>> master
 
 extern const Name GABA_A;
 extern const Name GABA_B;
@@ -561,33 +544,6 @@
 extern const Name total_num_virtual_procs;
 extern const Name type_id;
 
-<<<<<<< HEAD
-extern const Name
-  rate; //!< Specific to ppd_sup_generator and gamma_sup_generator
-extern const Name receptor_type;  //!< Connection parameter
-extern const Name receptor_types; //!< Publishing available types
-extern const Name record_from;    //!< Recorder parameter
-extern const Name record_spikes;  //!< Recorder parameter
-extern const Name record_to;      //!< Recorder parameter
-extern const Name
-  recordables; //!< List of recordable state data (Device parameters)
-extern const Name recorder; //!< Node type
-extern const Name
-  refractory_input; //!< Spikes arriving during refractory period are counted
-                    //!< (precise timing neurons)
-extern const Name registered; //!< Parameters for MUSIC devices
-extern const Name
-  relative_amplitude; //!< Signal modulation amplitude relative to mean
-extern const Name requires_symmetric; //!< Used in connector_model_impl
-extern const Name rho_0; //!< Specific to population point process model
-                         //!< (pp_pop_psc_delta)
-extern const Name rms;   //!< Root mean square
-extern const Name root_finding_epsilon; //!< Accuracy of the root of the
-//!< polynomial (precise timing neurons (Brette 2007))
-extern const Name rport;  //!< Connection parameters
-extern const Name rports; //!< Recorder parameter
-extern const Name rule;   //!< Connectivity-related
-=======
 extern const Name U;
 extern const Name U_m;
 extern const Name u;
@@ -597,7 +553,6 @@
 extern const Name u_ref_squared;
 extern const Name upper_right;
 extern const Name use_wfr;
->>>>>>> master
 
 extern const Name V_T;
 extern const Name V_T_star;
@@ -622,79 +577,6 @@
 extern const Name vp;
 extern const Name vt;
 
-<<<<<<< HEAD
-extern const Name t_lag;     //!< Lag within a time slice
-extern const Name t_origin;  //!< Origin of a time-slice
-extern const Name t_ref;     //!< Refractory period
-extern const Name t_ref_abs; //!< Absolute refractory period, iaf_tum_2000
-extern const Name
-  t_ref_remaining;           //!< Time remaining till end of refractory state
-extern const Name t_ref_tot; //!< Total refractory period, iaf_tum_2000
-extern const Name t_spike;   //!< Time of last spike
-extern const Name target;    //!< Connection parameters
-extern const Name target_thread; //!< Connection parameters
-extern const Name targets;       //!< Connection parameters
-extern const Name tau_1;     //!< Specific to Kobayashi, Tsubo, Shinomoto 2009
-extern const Name tau_2;     //!< Specific to Kobayashi, Tsubo, Shinomoto 2009
-extern const Name tau_ahp;   //!< Specific to iaf_chxk_2008 neuron
-extern const Name tau_Ca;    //!< Rate of loss of calcium concentration
-extern const Name tau_D_KNa; //!< specific to Hill & Tononi 2005
-extern const Name tau_decay; //!< Synapse decay constant (beta fct decay)
-extern const Name tau_decay_AMPA;   //!< specific to Hill & Tononi 2005
-extern const Name tau_decay_GABA_A; //!< specific to Hill & Tononi 2005
-extern const Name tau_decay_GABA_B; //!< specific to Hill & Tononi 2005
-extern const Name tau_decay_NMDA;   //!< specific to Hill & Tononi 2005
-extern const Name tau_epsp;         //!< Specific to iaf_chs_2008 neuron
-extern const Name tau_eta; //!< Specific to population point process model
-                           //!< (pp_pop_psc_delta)
-extern const Name
-  tau_fac; //!< facilitation time constant (ms) (Tsodyks2_connection)
-extern const Name tau_filter; //!< filtering time constant (ms)
-extern const Name
-  tau_lcm;               //!< Least common multiple of tau_m, tau_ex and tau_in
-                         //!< (precise timing neurons (Brette 2007))
-extern const Name tau_m; //!< Membrane time constant
-extern const Name
-  tau_max; //!< Specific to correlation_and correlomatrix detector
-extern const Name tau_Mg_fast_NMDA;  //!< specific to Hill & Tononi 2005
-extern const Name tau_Mg_slow_NMDA;  //!< specific to Hill & Tononi 2005
-extern const Name tau_minus;         //!< used for ArchivingNode
-extern const Name tau_minus_triplet; //!< used for ArchivingNode
-extern const Name tau_P;             //!< specific to Hill & Tononi 2005
-extern const Name
-  tau_rec; //!< time constant for recovery (ms) (Tsodyks2_connection)
-extern const Name tau_reset;       //!< Specific to iaf_chs_2008 neuron
-extern const Name tau_rise;        //!< Synapse rise constant (beta fct rise)
-extern const Name tau_rise_AMPA;   //!< specific to Hill & Tononi 2005
-extern const Name tau_rise_GABA_A; //!< specific to Hill & Tononi 2005
-extern const Name tau_rise_GABA_B; //!< specific to Hill & Tononi 2005
-extern const Name tau_rise_NMDA;   //!< specific to Hill & Tononi 2005
-extern const Name tau_rr;          //!< Other adaptation
-extern const Name tau_sfa;         //!< Other adaptation
-extern const Name tau_spike;       //!< Specific to Hill-Tononi (2005)
-extern const Name tau_stc;         //!< Specific to gif models
-extern const Name tau_syn;         //!< Synapse time constant
-extern const Name tau_syn_ex;      //!< Excitatory synaptic time constant
-extern const Name tau_syn_in;      //!< Inhibitory synaptic time constant
-extern const Name tau_theta;       //!< Specific to Hill-Tononi (2005)
-extern const Name tau_v;           //!< Specific to amat2_*
-extern const Name tau_vacant;      //!< Parameter for MSP dynamics
-extern const Name tau_w; //!< Specific to Brette & Gerstner 2005 (aeif_cond-*)
-extern const Name theta; //!< Did not compile without (theta neuron problem)
-extern const Name theta_eq;        //!< specific to Hill & Tononi 2005
-extern const Name thread;          //!< Node parameter
-extern const Name thread_local_id; //!< Thead-local ID of node,
-                                   //!< see Kunkel et al 2014, Sec 3.3.2
-extern const Name time_in_steps;   //!< Recorder parameter
-extern const Name times;           //!< Recorder parameter
-extern const Name to_accumulator;  //!< Recorder parameter
-extern const Name to_file;         //!< Recorder parameter
-extern const Name to_memory;       //!< Recorder parameter
-extern const Name to_screen;       //!< Recorder parameter
-extern const Name Tstart;          //!< Specific to correlation and
-                                   //!< correlomatrix detector
-extern const Name Tstop; //!< Specific to correlation and correlomatrix detector
-=======
 extern const Name w;
 extern const Name weight;
 extern const Name weight_per_lut_entry;
@@ -709,7 +591,6 @@
 extern const Name with_reset;
 extern const Name Wmax;
 extern const Name Wmin;
->>>>>>> master
 
 extern const Name x;
 extern const Name x_bar;
