--- conflicted
+++ resolved
@@ -162,24 +162,12 @@
 extern const Name driver_readout_time;
 extern const Name dt;
 
-<<<<<<< HEAD
-extern const Name E_ahp;
-extern const Name E_c;
-extern const Name E_ex;
-extern const Name E_in;
-extern const Name E_K;
-extern const Name E_L;
-extern const Name E_Na;
-extern const Name E_rc;
-extern const Name E_r;
-=======
 extern const Name E_K;
 extern const Name E_L;
 extern const Name E_Na;
 extern const Name E_ahp;
 extern const Name E_ex;
 extern const Name E_in;
->>>>>>> 0c4b0e73
 extern const Name E_rev;
 extern const Name E_rev_AMPA;
 extern const Name E_rev_GABA_A;
@@ -276,23 +264,15 @@
 extern const Name index_map;
 extern const Name individual_spike_trains;
 extern const Name init_flag;
-<<<<<<< HEAD
-extern const Name integration_type;
-extern const Name initial_connector_capacity;
-=======
 extern const Name inner_radius;
->>>>>>> 0c4b0e73
 extern const Name instant_unblock_NMDA;
 extern const Name instantiations;
+extern const Name integration_type;
 extern const Name interval;
 extern const Name is_refractory;
 
-<<<<<<< HEAD
 extern const Name k1;
 extern const Name k2;
-extern const Name keep_source_table;
-=======
->>>>>>> 0c4b0e73
 extern const Name Kplus;
 extern const Name Kplus_triplet;
 extern const Name keep_source_table;
@@ -596,12 +576,9 @@
 extern const Name use_compressed_spikes;
 extern const Name use_wfr;
 
-<<<<<<< HEAD
 extern const Name v_0;
-=======
 extern const Name V_T;
 extern const Name V_T_star;
->>>>>>> 0c4b0e73
 extern const Name V_act_NMDA;
 extern const Name V_clamp;
 extern const Name V_epsp;
