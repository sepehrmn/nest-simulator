--- conflicted
+++ resolved
@@ -1706,12 +1706,8 @@
               ++tgid )
         {
           // check whether the target is on this mpi machine
-<<<<<<< HEAD
           if ( not kernel().node_manager.is_local_gid( ( *tgid ).gid ) )
-=======
-          if ( not kernel().node_manager.is_local_gid( *tgid ) )
-          {
->>>>>>> 7d3c92fc
+          {
             continue;
           }
 
@@ -1773,12 +1769,8 @@
         sgid != sources_->end();
         ++sgid )
   {
-<<<<<<< HEAD
     if ( not autapses_ and ( *sgid ).gid == tgid )
-=======
-    if ( not autapses_ and *sgid == tgid )
-    {
->>>>>>> 7d3c92fc
+    {
       continue;
     }
 
