/*
 *  io_manager.cpp
 *
 *  This file is part of NEST.
 *
 *  Copyright (C) 2004 The NEST Initiative
 *
 *  NEST is free software: you can redistribute it and/or modify
 *  it under the terms of the GNU General Public License as published by
 *  the Free Software Foundation, either version 2 of the License, or
 *  (at your option) any later version.
 *
 *  NEST is distributed in the hope that it will be useful,
 *  but WITHOUT ANY WARRANTY; without even the implied warranty of
 *  MERCHANTABILITY or FITNESS FOR A PARTICULAR PURPOSE.  See the
 *  GNU General Public License for more details.
 *
 *  You should have received a copy of the GNU General Public License
 *  along with NEST.  If not, see <http://www.gnu.org/licenses/>.
 *
 */

#include "io_manager.h"

// Generated includes:
#include "config.h"

// C includes:
#include <dirent.h>
#include <errno.h>
#include <sys/types.h>

// C++ includes:
#include <cstdlib>

// Includes from libnestutil:
#include "compose.hpp"
#include "logging.h"

// Includes from nestkernel:
#include "io_manager_impl.h"
#include "kernel_manager.h"
#include "recording_backend_ascii.h"
#include "recording_backend_memory.h"
#include "recording_backend_screen.h"
#ifdef HAVE_MPI
#include "recording_backend_mpi.h"
#include "stimulation_backend_mpi.h"
#endif
#ifdef HAVE_SIONLIB
#include "recording_backend_sionlib.h"
#endif

// Includes from sli:
#include "dictutils.h"
#include <string>

namespace nest
{

IOManager::IOManager()
  : overwrite_files_( false )
{
}

IOManager::~IOManager()
{
}

void
IOManager::initialize( const bool adjust_number_of_threads_or_rng_seed_only )
{
  if ( not adjust_number_of_threads_or_rng_seed_only )
  {
    // Register backends again, since finalize cleans up
    // so backends from external modules are unloaded
    register_recording_backend< RecordingBackendASCII >( "ascii" );
    register_recording_backend< RecordingBackendMemory >( "memory" );
    register_recording_backend< RecordingBackendScreen >( "screen" );
#ifdef HAVE_MPI
    register_recording_backend< RecordingBackendMPI >( "mpi" );
    register_stimulation_backend< StimulationBackendMPI >( "mpi" );
#endif
#ifdef HAVE_SIONLIB
    register_recording_backend< RecordingBackendSIONlib >( "sionlib" );
#endif

    DictionaryDatum dict( new Dictionary );
    // The properties data_path and data_prefix can be set via environment variables
    char* data_path = std::getenv( "NEST_DATA_PATH" );
    if ( data_path )
    {
      ( *dict )[ names::data_path ] = std::string( data_path );
    }
    char* data_prefix = std::getenv( "NEST_DATA_PREFIX" );
    if ( data_prefix )
    {
      ( *dict )[ names::data_prefix ] = std::string( data_prefix );
    }

    set_data_path_prefix_( dict );

    overwrite_files_ = false;
  }

  for ( const auto& it : recording_backends_ )
  {
    it.second->initialize();
  }
  for ( const auto& it : stimulation_backends_ )
  {
    it.second->initialize();
  }
}

void
IOManager::finalize( const bool adjust_number_of_threads_or_rng_seed_only )
{
  for ( const auto& it : recording_backends_ )
  {
    it.second->finalize();
  }
  for ( const auto& it : stimulation_backends_ )
  {
    it.second->finalize();
  }

  if ( not adjust_number_of_threads_or_rng_seed_only )
  {
    for ( const auto& it : recording_backends_ )
    {
      delete it.second;
    }
    recording_backends_.clear();

    for ( const auto& it : stimulation_backends_ )
    {
      delete it.second;
    }
    stimulation_backends_.clear();
  }
}

void
IOManager::set_data_path_prefix_( const DictionaryDatum& dict )
{
  std::string tmp;
  if ( updateValue< std::string >( dict, names::data_path, tmp ) )
  {
    DIR* testdir = opendir( tmp.c_str() );
    if ( testdir )
    {
      data_path_ = tmp;    // absolute path & directory exists
      closedir( testdir ); // we only opened it to check it exists
    }
    else
    {
      std::string msg;

      switch ( errno )
      {
      case ENOTDIR:
        msg = String::compose( "'%1' is not a directory.", tmp );
        break;
      case ENOENT:
        msg = String::compose( "Directory '%1' does not exist.", tmp );
        break;
      default:
        msg = String::compose( "Errno %1 received when trying to open '%2'", errno, tmp );
        break;
      }

      LOG( M_ERROR, "SetStatus", "Variable data_path not set: " + msg );
    }
  }

  if ( updateValue< std::string >( dict, names::data_prefix, tmp ) )
  {
    if ( tmp.find( '/' ) == std::string::npos )
    {
      data_prefix_ = tmp;
    }
    else
    {
      LOG( M_ERROR, "SetStatus", "Data prefix must not contain path elements." );
    }
  }
}

void
<<<<<<< HEAD
=======
IOManager::initialize( const bool adjust_number_of_threads_or_rng_only )
{
  if ( not adjust_number_of_threads_or_rng_only )
  {
    DictionaryDatum dict( new Dictionary );
    // The properties data_path and data_prefix can be set via environment variables
    char* data_path = std::getenv( "NEST_DATA_PATH" );
    if ( data_path )
    {
      ( *dict )[ names::data_path ] = std::string( data_path );
    }
    char* data_prefix = std::getenv( "NEST_DATA_PREFIX" );
    if ( data_prefix )
    {
      ( *dict )[ names::data_prefix ] = std::string( data_prefix );
    }

    set_data_path_prefix_( dict );

    overwrite_files_ = false;
  }

  for ( const auto& it : recording_backends_ )
  {
    it.second->initialize();
  }
  for ( const auto& it : stimulation_backends_ )
  {
    it.second->initialize();
  }
}

void
IOManager::finalize( const bool )
{
  for ( const auto& it : recording_backends_ )
  {
    it.second->finalize();
  }
  for ( const auto& it : stimulation_backends_ )
  {
    it.second->finalize();
  }
}

void
>>>>>>> 3ee7f982
IOManager::set_recording_backend_status( std::string recording_backend, const DictionaryDatum& d )
{
  recording_backends_[ recording_backend ]->set_status( d );
}

void
IOManager::set_status( const DictionaryDatum& d )
{
  set_data_path_prefix_( d );
  updateValue< bool >( d, names::overwrite_files, overwrite_files_ );
}

DictionaryDatum
IOManager::get_recording_backend_status( std::string recording_backend )
{
  DictionaryDatum status( new Dictionary );
  recording_backends_[ recording_backend ]->get_status( status );
  ( *status )[ names::element_type ] = "recording_backend";
  return status;
}

void
IOManager::get_status( DictionaryDatum& d )
{
  ( *d )[ names::data_path ] = data_path_;
  ( *d )[ names::data_prefix ] = data_prefix_;
  ( *d )[ names::overwrite_files ] = overwrite_files_;

  ArrayDatum recording_backends;
  for ( const auto& it : recording_backends_ )
  {
    recording_backends.push_back( new LiteralDatum( it.first ) );
  }
  ( *d )[ names::recording_backends ] = recording_backends;

  ArrayDatum stimulation_backends;
  for ( const auto& it : stimulation_backends_ )
  {
    stimulation_backends.push_back( new LiteralDatum( it.first ) );
  }
  ( *d )[ names::stimulation_backends ] = stimulation_backends;
}

void
IOManager::pre_run_hook()
{
  for ( auto& it : recording_backends_ )
  {
    it.second->pre_run_hook();
  }
  for ( auto& it : stimulation_backends_ )
  {
    it.second->pre_run_hook();
  }
}

void
IOManager::post_run_hook()
{
  for ( auto& it : recording_backends_ )
  {
    it.second->post_run_hook();
  }
  for ( auto& it : stimulation_backends_ )
  {
    it.second->post_run_hook();
  }
}

void
IOManager::post_step_hook()
{
  for ( auto& it : recording_backends_ )
  {
    it.second->post_step_hook();
  }
}

void
IOManager::prepare()
{
  for ( auto& it : recording_backends_ )
  {
    it.second->prepare();
  }
  for ( auto& it : stimulation_backends_ )
  {
    it.second->prepare();
  }
}

void
IOManager::cleanup()
{
  for ( auto& it : recording_backends_ )
  {
    it.second->cleanup();
  }
  for ( auto& it : stimulation_backends_ )
  {
    it.second->cleanup();
  }
}

bool
IOManager::is_valid_recording_backend( const Name backend_name ) const
{
  auto backend = recording_backends_.find( backend_name );
  return backend != recording_backends_.end();
}

bool
IOManager::is_valid_stimulation_backend( const Name backend_name ) const
{
  auto backend = stimulation_backends_.find( backend_name );
  return backend != stimulation_backends_.end();
}

void
IOManager::write( const Name backend_name,
  const RecordingDevice& device,
  const Event& event,
  const std::vector< double >& double_values,
  const std::vector< long >& long_values )
{
  recording_backends_[ backend_name ]->write( device, event, double_values, long_values );
}

void
IOManager::enroll_recorder( const Name backend_name, const RecordingDevice& device, const DictionaryDatum& params )
{
  for ( auto& it : recording_backends_ )
  {
    if ( it.first == backend_name )
    {
      it.second->enroll( device, params );
    }
    else
    {
      it.second->disenroll( device );
    }
  }
}

void
nest::IOManager::enroll_stimulator( const Name backend_name, StimulationDevice& device, const DictionaryDatum& params )
{

  if ( not is_valid_stimulation_backend( backend_name ) and not backend_name.toString().empty() )
  {
    return;
  }
  if ( backend_name.toString().empty() )
  {
    for ( auto& it : stimulation_backends_ )
    {
      it.second->disenroll( device );
    }
  }
  else
  {
    for ( auto& it : stimulation_backends_ )
    {
      if ( it.first == backend_name )
      {
        ( it.second )->enroll( device, params );
      }
      else
      {
        it.second->disenroll( device );
      }
    }
  }
}

void
IOManager::set_recording_value_names( const Name backend_name,
  const RecordingDevice& device,
  const std::vector< Name >& double_value_names,
  const std::vector< Name >& long_value_names )
{
  recording_backends_[ backend_name ]->set_value_names( device, double_value_names, long_value_names );
}

void
IOManager::check_recording_backend_device_status( const Name backend_name, const DictionaryDatum& params )
{
  recording_backends_[ backend_name ]->check_device_status( params );
}

void
IOManager::get_recording_backend_device_defaults( const Name backend_name, DictionaryDatum& params )
{
  recording_backends_[ backend_name ]->get_device_defaults( params );
}

void
IOManager::get_recording_backend_device_status( const Name backend_name,
  const RecordingDevice& device,
  DictionaryDatum& d )
{
  recording_backends_[ backend_name ]->get_device_status( device, d );
}

} // namespace nest<|MERGE_RESOLUTION|>--- conflicted
+++ resolved
@@ -68,9 +68,9 @@
 }
 
 void
-IOManager::initialize( const bool adjust_number_of_threads_or_rng_seed_only )
-{
-  if ( not adjust_number_of_threads_or_rng_seed_only )
+IOManager::initialize( const bool adjust_number_of_threads_or_rng_only )
+{
+  if ( not adjust_number_of_threads_or_rng_only )
   {
     // Register backends again, since finalize cleans up
     // so backends from external modules are unloaded
@@ -114,7 +114,7 @@
 }
 
 void
-IOManager::finalize( const bool adjust_number_of_threads_or_rng_seed_only )
+IOManager::finalize( const bool adjust_number_of_threads_or_rng_only )
 {
   for ( const auto& it : recording_backends_ )
   {
@@ -125,7 +125,7 @@
     it.second->finalize();
   }
 
-  if ( not adjust_number_of_threads_or_rng_seed_only )
+  if ( not adjust_number_of_threads_or_rng_only )
   {
     for ( const auto& it : recording_backends_ )
     {
@@ -188,55 +188,6 @@
 }
 
 void
-<<<<<<< HEAD
-=======
-IOManager::initialize( const bool adjust_number_of_threads_or_rng_only )
-{
-  if ( not adjust_number_of_threads_or_rng_only )
-  {
-    DictionaryDatum dict( new Dictionary );
-    // The properties data_path and data_prefix can be set via environment variables
-    char* data_path = std::getenv( "NEST_DATA_PATH" );
-    if ( data_path )
-    {
-      ( *dict )[ names::data_path ] = std::string( data_path );
-    }
-    char* data_prefix = std::getenv( "NEST_DATA_PREFIX" );
-    if ( data_prefix )
-    {
-      ( *dict )[ names::data_prefix ] = std::string( data_prefix );
-    }
-
-    set_data_path_prefix_( dict );
-
-    overwrite_files_ = false;
-  }
-
-  for ( const auto& it : recording_backends_ )
-  {
-    it.second->initialize();
-  }
-  for ( const auto& it : stimulation_backends_ )
-  {
-    it.second->initialize();
-  }
-}
-
-void
-IOManager::finalize( const bool )
-{
-  for ( const auto& it : recording_backends_ )
-  {
-    it.second->finalize();
-  }
-  for ( const auto& it : stimulation_backends_ )
-  {
-    it.second->finalize();
-  }
-}
-
-void
->>>>>>> 3ee7f982
 IOManager::set_recording_backend_status( std::string recording_backend, const DictionaryDatum& d )
 {
   recording_backends_[ recording_backend ]->set_status( d );
