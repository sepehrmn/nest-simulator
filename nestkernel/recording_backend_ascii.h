/*
 *  recording_backend_ascii.h
 *
 *  This file is part of NEST.
 *
 *  Copyright (C) 2004 The NEST Initiative
 *
 *  NEST is free software: you can redistribute it and/or modify
 *  it under the terms of the GNU General Public License as published by
 *  the Free Software Foundation, either version 2 of the License, or
 *  (at your option) any later version.
 *
 *  NEST is distributed in the hope that it will be useful,
 *  but WITHOUT ANY WARRANTY; without even the implied warranty of
 *  MERCHANTABILITY or FITNESS FOR A PARTICULAR PURPOSE.  See the
 *  GNU General Public License for more details.
 *
 *  You should have received a copy of the GNU General Public License
 *  along with NEST.  If not, see <http://www.gnu.org/licenses/>.
 *
 */

#ifndef RECORDING_BACKEND_ASCII_H
#define RECORDING_BACKEND_ASCII_H

#include "recording_backend.h"

namespace nest
{

/**
 * ASCII specialization of the RecordingBackend interface.
 *
 * Recorded data is written to plain text files on a
 * per-device-per-thread basis.
 *
 * RecordingBackendASCII maintains a data structure mapping one file
 * stream to every recording device instance on every thread. Files
 * are opened and inserted into the map during the enroll() call
 * (issued by the recorder's calibrate() function) and closed in
 * finalize(), which is called on all registered recording backends by
 * IOManager::cleanup().
 */
class RecordingBackendASCII : public RecordingBackend
{
public:
  RecordingBackendASCII();

  ~RecordingBackendASCII() throw();

  void enroll( const RecordingDevice& device,
    const std::vector< Name >& double_value_names,
<<<<<<< HEAD
    const std::vector< Name >& long_value_names );
=======
    const std::vector< Name >& long_value_names ) override;
>>>>>>> 22abcf69

  /**
   * Flush files after a single call to Run
   */
  void post_run_hook() override;

  /**
   * Finalize the RecordingBackendASCII after the simulation has finished.
   */
  void cleanup() override;

  /**
   * Trivial synchronization function. The RecordingBackendASCII does
   * not need explicit synchronization after each time step.
   */
  void synchronize() override;

  void write( const RecordingDevice&,
    const Event&,
    const std::vector< double >&,
<<<<<<< HEAD
    const std::vector< long >& );
=======
    const std::vector< long >& ) override;
>>>>>>> 22abcf69

  void set_status( const DictionaryDatum& ) override;
  void get_status( DictionaryDatum& ) const override;

  /**
   * Initialize the RecordingBackendASCII during simulation preparation.
   */
  void pre_run_hook() override;

  void get_device_status( const RecordingDevice& device,
<<<<<<< HEAD
    DictionaryDatum& ) const;
=======
    DictionaryDatum& ) const override;

  void prepare() override;

  void clear( const RecordingDevice& ) override;

  void set_device_status( const RecordingDevice& device,
    const DictionaryDatum& d ) override;
>>>>>>> 22abcf69

private:
  /**
   * Build device filename.
   * The filename consists of the data path set in IOManager, the
   * device's label (or name as a fallback if no label is given),
   * the device GID, and the virtual process ID, all separated by
   * dashes, followed by the filename extension file_ext.
   */
  const std::string build_filename_( const RecordingDevice& device ) const;

  struct Parameters_
  {
    long precision_;       //!< Number of decimal places to use for values
    std::string file_ext_; //!< File name extension to use, without leading "."

    Parameters_();

    void get( DictionaryDatum& ) const;
    void set( const DictionaryDatum& );
  };

  Parameters_ P_;

  /**
   * A map for the data files.  We have a vector with one map per
   * local thread. The map associates the gid of a device on a given
   * thread with the file name and a pointer to the file stream
   *
   * vp -> ( gid -> [ file_name, file_stream ] )
  */
  typedef std::vector< std::map< size_t,
    std::pair< std::string, std::ofstream* > > > file_map;
  file_map files_;
};

inline void
RecordingBackendASCII::get_status( DictionaryDatum& d ) const
{
  P_.get( d );
}

} // namespace

#endif // RECORDING_BACKEND_ASCII_H<|MERGE_RESOLUTION|>--- conflicted
+++ resolved
@@ -50,11 +50,7 @@
 
   void enroll( const RecordingDevice& device,
     const std::vector< Name >& double_value_names,
-<<<<<<< HEAD
-    const std::vector< Name >& long_value_names );
-=======
     const std::vector< Name >& long_value_names ) override;
->>>>>>> 22abcf69
 
   /**
    * Flush files after a single call to Run
@@ -75,11 +71,7 @@
   void write( const RecordingDevice&,
     const Event&,
     const std::vector< double >&,
-<<<<<<< HEAD
-    const std::vector< long >& );
-=======
     const std::vector< long >& ) override;
->>>>>>> 22abcf69
 
   void set_status( const DictionaryDatum& ) override;
   void get_status( DictionaryDatum& ) const override;
@@ -90,9 +82,6 @@
   void pre_run_hook() override;
 
   void get_device_status( const RecordingDevice& device,
-<<<<<<< HEAD
-    DictionaryDatum& ) const;
-=======
     DictionaryDatum& ) const override;
 
   void prepare() override;
@@ -101,7 +90,6 @@
 
   void set_device_status( const RecordingDevice& device,
     const DictionaryDatum& d ) override;
->>>>>>> 22abcf69
 
 private:
   /**
