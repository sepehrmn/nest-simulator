--- conflicted
+++ resolved
@@ -245,28 +245,7 @@
     modeldir.mkdir(parents=True, exist_ok=True)
     with open(modeldir / fname, "w") as file:
         file.write(copyright_header.replace("{{file_name}}", fname))
-        file.write(
-            dedent(
-                """
-            #include "models.h"
-
-            // Generated includes
-            #include "config.h"
-<<<<<<< HEAD
-
-            // Includes from nestkernel
-            #include "common_synapse_properties.h"
-            #include "connector_model_impl.h"
-            #include "genericmodel.h"
-            #include "genericmodel_impl.h"
-            #include "model_manager_impl.h"
-            #include "nest_impl.h"
-            #include "target_identifier.h"
-=======
->>>>>>> a0056824
-        """
-            )
-        )
+        file.write('\n#include "models.h"\n\n// Generated includes\n#include "config.h"\n')
 
         for model_type, guards_fnames in includes.items():
             file.write(f"\n// {model_type.capitalize()} models\n")
@@ -278,12 +257,6 @@
 
         file.write("\nvoid nest::register_models()\n{")
 
-<<<<<<< HEAD
-        conn_reg = '  register_connection_model< {model} >( "{model}" );\n'
-        node_reg = '  register_node_model< {model} >( "{model}" );\n'
-
-=======
->>>>>>> a0056824
         for model_type, guards_mnames in models.items():
             file.write(f"\n  // {model_type.capitalize()} models\n")
             for guards, mnames in guards_mnames.items():
