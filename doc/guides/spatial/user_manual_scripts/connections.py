--- conflicted
+++ resolved
@@ -92,37 +92,20 @@
 # Simple connection
 
 #{ conn1 #}
-<<<<<<< HEAD
-layer = nest.Create('iaf_psc_alpha',
-                    positions=nest.spatial.grid(
-                        shape=[11, 11],
-                        extent=[11., 11.]))
-=======
 spatial_nodes = nest.Create('iaf_psc_alpha',
                             positions=nest.spatial.grid(shape=[11, 11], extent=[11., 11.]))
->>>>>>> 7ed1df89
 conndict = {'rule': 'pairwise_bernoulli',
             'p': 1.0,
             'mask': {'rectangular': {'lower_left': [-2., -1.],
                                      'upper_right': [2., 1.]}}}
-<<<<<<< HEAD
-nest.Connect(layer, layer, conndict)
-=======
 nest.Connect(spatial_nodes, spatial_nodes, conndict)
->>>>>>> 7ed1df89
 #{ end #}
 
 fig = plt.figure()
 fig.add_subplot(121)
-<<<<<<< HEAD
-conn_figure(fig, layer, conndict,
-            targets=((nest.FindCenterElement(l), 'red'),
-                     (nest.FindNearestElement(layer, [4., 5.])[0], 'yellow')))
-=======
 conn_figure(fig, spatial_nodes, conndict,
             targets=((nest.FindCenterElement(spatial_nodes), 'red'),
                      (nest.FindNearestElement(spatial_nodes, [4., 5.])[0], 'yellow')))
->>>>>>> 7ed1df89
 
 # same another time, with periodic bcs
 lpbc = nest.Create('iaf_psc_alpha',
@@ -144,23 +127,12 @@
 
 def free_mask_fig(fig, loc, cdict):
     nest.ResetKernel()
-<<<<<<< HEAD
-    layer = nest.Create('iaf_psc_alpha',
-                        positions=nest.spatial.grid(
-                            shape=[11, 11],
-                            extent=[11., 11.]))
-    nest.Connect(layer, layer, cdict)
-
-    fig.add_subplot(loc)
-    conn_figure(fig, layer, cdict, xticks=range(-5, 6, 2), yticks=range(-5, 6, 2))
-=======
     spatial_nodes = nest.Create('iaf_psc_alpha',
                                 positions=nest.spatial.grid(shape=[11, 11], extent=[11., 11.]))
     nest.Connect(spatial_nodes, spatial_nodes, cdict)
 
     fig.add_subplot(loc)
     conn_figure(fig, spatial_nodes, cdict, xticks=range(-5, 6, 2), yticks=range(-5, 6, 2))
->>>>>>> 7ed1df89
 
 
 fig = plt.figure()
@@ -291,16 +263,6 @@
 
 def free_mask_3d_fig(fig, loc, cdict):
     nest.ResetKernel()
-<<<<<<< HEAD
-    layer = nest.Create('iaf_psc_alpha',
-                        positions=nest.spatial.grid(
-                            shape=[11, 11, 11],
-                            extent=[11., 11., 11.]))
-    nest.Connect(layer, layer, cdict)
-
-    fig.add_subplot(loc, projection='3d')
-    conn_figure_3d(fig, layer, cdict, xticks=range(-5, 6, 2),
-=======
     spatial_nodes = nest.Create('iaf_psc_alpha',
                                 positions=nest.spatial.grid(
                                     shape=[11, 11, 11],
@@ -309,7 +271,6 @@
 
     fig.add_subplot(loc, projection='3d')
     conn_figure_3d(fig, spatial_nodes, cdict, xticks=range(-5, 6, 2),
->>>>>>> 7ed1df89
                    yticks=range(-5, 6, 2))
 
 
@@ -347,16 +308,6 @@
 
 def grid_mask_fig(fig, loc, cdict):
     nest.ResetKernel()
-<<<<<<< HEAD
-    layer = nest.Create('iaf_psc_alpha',
-                        positions=nest.spatial.grid(
-                            shape=[11, 11],
-                            extent=[11., 11.]))
-    nest.Connect(layer, layer, cdict)
-
-    fig.add_subplot(loc)
-    conn_figure(fig, layer, cdict, xticks=range(-5, 6, 2), yticks=range(-5, 6, 2),
-=======
     spatial_nodes = nest.Create('iaf_psc_alpha',
                                 positions=nest.spatial.grid(shape=[11, 11],
                                                             extent=[11., 11.]))
@@ -364,7 +315,6 @@
 
     fig.add_subplot(loc)
     conn_figure(fig, spatial_nodes, cdict, xticks=range(-5, 6, 2), yticks=range(-5, 6, 2),
->>>>>>> 7ed1df89
                 showmask=False)
 
 
@@ -402,16 +352,6 @@
 
 def kernel_fig(fig, loc, cdict, kern=None):
     nest.ResetKernel()
-<<<<<<< HEAD
-    layer = nest.Create('iaf_psc_alpha',
-                        positions=nest.spatial.grid(
-                            shape=[11, 11],
-                            extent=[11., 11.]))
-    nest.Connect(layer, layer, cdict)
-
-    fig.add_subplot(loc)
-    conn_figure(fig, layer, cdict, xticks=range(-5, 6, 2), yticks=range(-5, 6, 2),
-=======
     spatial_nodes = nest.Create('iaf_psc_alpha',
                                 positions=nest.spatial.grid(
                                     shape=[11, 11],
@@ -420,7 +360,6 @@
 
     fig.add_subplot(loc)
     conn_figure(fig, spatial_nodes, cdict, xticks=range(-5, 6, 2), yticks=range(-5, 6, 2),
->>>>>>> 7ed1df89
                 kern=kern)
 
 
@@ -470,33 +409,20 @@
            yticks=np.arange(0., 1.1, 0.2), clr='blue',
            label=''):
     nest.ResetKernel()
-<<<<<<< HEAD
-    layer = nest.Create('iaf_psc_alpha', positions=pos)
-    nest.Connect(layer, layer, cdict, sdict)
-=======
     spatial_nodes = nest.Create('iaf_psc_alpha', positions=pos)
     nest.Connect(spatial_nodes, spatial_nodes, cdict, sdict)
->>>>>>> 7ed1df89
 
     ax = fig.add_subplot(loc)
 
     if rpos is None:
         rn = spatial_nodes[0]  # first node
     else:
-<<<<<<< HEAD
-        rn = nest.FindNearestElement(layer, rpos)
-=======
         rn = nest.FindNearestElement(spatial_nodes, rpos)
->>>>>>> 7ed1df89
 
     conns = nest.GetConnections(rn)
     vals = np.array([c.get(what) for c in conns])
     tgts = [c.get('target') for c in conns]
-<<<<<<< HEAD
-    locs = np.array([nest.GetPosition(layer[layer.index(t)]) for t in tgts])
-=======
     locs = np.array([nest.GetPosition(spatial_nodes[spatial_nodes.index(t)]) for t in tgts])
->>>>>>> 7ed1df89
     ax.plot(locs[:, 0], vals, 'o', mec='none', mfc=clr, label=label)
     ax.set_xlim(xlim)
     ax.set_ylim(ylim)
@@ -588,40 +514,17 @@
 #{ end #}
 
 #{ conn_param_design_ex #}
-<<<<<<< HEAD
-layer = nest.Create('iaf_psc_alpha',
-                    positions=nest.spatial.grid(
-                        shape=[11, 11],
-                        extent=[1., 1.]))
-nest.Connect(layer, layer, {'rule': 'pairwise_bernoulli',
-                            'p': parameter,
-                            'mask': {'circular': {'radius': 0.5}}})
-=======
 spatial_nodes = nest.Create('iaf_psc_alpha',
                             positions=nest.spatial.grid(shape=[11, 11],
                                                         extent=[1., 1.]))
 nest.Connect(spatial_nodes, spatial_nodes, {'rule': 'pairwise_bernoulli',
                                             'p': parameter,
                                             'mask': {'circular': {'radius': 0.5}}})
->>>>>>> 7ed1df89
 #{ end #}
 
 # --------------------------------
 
 
-<<<<<<< HEAD
-def pn_fig(fig, loc, layer, cdict,
-           xlim=[0., .5], ylim=[0, 3.5], xticks=range(0, 51, 5),
-           yticks=np.arange(0., 1.1, 0.2), clr='blue',
-           label=''):
-    nest.Connect(layer, layer, cdict)
-
-    ax = fig.add_subplot(loc)
-
-    conns = nest.GetConnections(l)
-    dist = np.array([nest.Distance(layer[layer.index(s)],
-                                   layer[layer.index(t)])
-=======
 def pn_fig(fig, loc, spatial_nodes, cdict,
            xlim=[0., .5], ylim=[0, 3.5], xticks=range(0, 51, 5),
            yticks=np.arange(0., 1.1, 0.2), clr='blue',
@@ -633,7 +536,6 @@
     conns = nest.GetConnections(spatial_nodes)
     dist = np.array([nest.Distance(spatial_nodes[spatial_nodes.index(s)],
                                    spatial_nodes[spatial_nodes.index(t)])
->>>>>>> 7ed1df89
                      for s, t in zip(conns.sources(), conns.targets())])
     ax.hist(dist, bins=50, histtype='stepfilled', density=True)
     r = np.arange(0., 0.51, 0.01)
@@ -658,26 +560,16 @@
 #{ conn6 #}
 pos = nest.spatial.free(nest.random.uniform(-1., 1.),
                         extent=[2., 2.], edge_wrap=True)
-<<<<<<< HEAD
-layer = nest.Create('iaf_psc_alpha', 1000, positions=pos)
-=======
 spatial_nodes = nest.Create('iaf_psc_alpha', 1000, positions=pos)
->>>>>>> 7ed1df89
 
 cdict = {'rule': 'fixed_outdegree',
          'p': nest.math.max(1. - 2 * nest.spatial.distance, 0.),
          'mask': {'circular': {'radius': 1.0}},
          'outdegree': 50,
          'allow_multapses': True, 'allow_autapses': False}
-<<<<<<< HEAD
-nest.Connect(layer, layer, cdict)
-#{ end #}
-pn_fig(fig, 111, layer, cdict)
-=======
 nest.Connect(spatial_nodes, spatial_nodes, cdict)
 #{ end #}
 pn_fig(fig, 111, spatial_nodes, cdict)
->>>>>>> 7ed1df89
 
 plt.savefig('../user_manual_figures/conn6.png', bbox_inches='tight')
 
