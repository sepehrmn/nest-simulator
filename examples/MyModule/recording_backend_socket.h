--- conflicted
+++ resolved
@@ -65,15 +65,9 @@
    * Function called by spike detectors using this recording
    * backend. This function opens the socket.
    */
-<<<<<<< HEAD
-  void enroll( const RecordingDevice&, // device
-    const std::vector< Name >&,        // double value names
-    const std::vector< Name >& );      // long value names
-=======
   void enroll( const RecordingDevice&,     // device
     const std::vector< Name >&,            // double value names
     const std::vector< Name >& ) override; // long value names
->>>>>>> 22abcf69
 
   /**
    * Flush files after a single call to Run
@@ -94,17 +88,10 @@
   /**
    * Functions to write data to file.
    */
-<<<<<<< HEAD
-  void write( const RecordingDevice&, // device
-    const Event&,                     // event
-    const std::vector< double >&,     // double values
-    const std::vector< long >& );     // long values
-=======
   void write( const RecordingDevice&,      // device
     const Event&,                          // event
     const std::vector< double >&,          // double values
     const std::vector< long >& ) override; // long values
->>>>>>> 22abcf69
 
   void set_status( const DictionaryDatum& ) override;
   void get_status( DictionaryDatum& d ) const override;
@@ -114,8 +101,6 @@
    */
   void pre_run_hook() override;
 
-<<<<<<< HEAD
-=======
   void prepare() override;
   void clear( const RecordingDevice& ) override;
   void set_device_status( const RecordingDevice& device,
@@ -123,7 +108,6 @@
   void get_device_status( const RecordingDevice& device,
     DictionaryDatum& d ) const override;
 
->>>>>>> 22abcf69
 private:
   struct Parameters_
   {
