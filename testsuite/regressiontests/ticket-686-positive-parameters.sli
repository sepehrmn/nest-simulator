--- conflicted
+++ resolved
@@ -46,13 +46,9 @@
 /skipped_models 
   [ /correlation_detector 
     /correlomatrix_detector
-<<<<<<< HEAD
-    /correlospinmatrix_detector
-    /lowpassfilter_spike_detector ] 
-=======
     /correlospinmatrix_detector 
+    /fast_trace_recorder
     /siegert_neuron ] 
->>>>>>> 8a582ed9
 def
 skipped_models { modeldict exch undef } forall
 
