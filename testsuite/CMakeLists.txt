# testsuite/CMakeLists.txt
#
# This file is part of NEST.
#
# Copyright (C) 2004 The NEST Initiative
#
# NEST is free software: you can redistribute it and/or modify
# it under the terms of the GNU General Public License as published by
# the Free Software Foundation, either version 2 of the License, or
# (at your option) any later version.
#
# NEST is distributed in the hope that it will be useful,
# but WITHOUT ANY WARRANTY; without even the implied warranty of
# MERCHANTABILITY or FITNESS FOR A PARTICULAR PURPOSE.  See the
# GNU General Public License for more details.
#
# You should have received a copy of the GNU General Public License
# along with NEST.  If not, see <http://www.gnu.org/licenses/>.

set( TESTSUBDIRS
    selftests
    unittests
    regressiontests
    mpitests
    mpi_selftests
    musictests )

# add sli tests
add_subdirectory( selftests )
add_subdirectory( unittests )
add_subdirectory( regressiontests )
add_subdirectory( mpi_selftests/fail )
add_subdirectory( mpi_selftests/pass )
add_subdirectory( mpitests )
add_subdirectory( musictests )
add_subdirectory( cpptests )

install( DIRECTORY ${TESTSUBDIRS}
    DESTINATION ${CMAKE_INSTALL_DOCDIR}
    )

<<<<<<< HEAD
install( PROGRAMS
             summarize_tests.py 
             ${PROJECT_BINARY_DIR}/testsuite/do_tests.sh
=======
install( PROGRAMS ${PROJECT_BINARY_DIR}/testsuite/do_tests.sh
                  run_test.sh junit_xml.sh
>>>>>>> 33f09450
    DESTINATION ${CMAKE_INSTALL_DATADIR}/extras
    )<|MERGE_RESOLUTION|>--- conflicted
+++ resolved
@@ -39,13 +39,8 @@
     DESTINATION ${CMAKE_INSTALL_DOCDIR}
     )
 
-<<<<<<< HEAD
 install( PROGRAMS
-             summarize_tests.py 
+             run_test.sh junit_xml.sh summarize_tests.py 
              ${PROJECT_BINARY_DIR}/testsuite/do_tests.sh
-=======
-install( PROGRAMS ${PROJECT_BINARY_DIR}/testsuite/do_tests.sh
-                  run_test.sh junit_xml.sh
->>>>>>> 33f09450
     DESTINATION ${CMAKE_INSTALL_DATADIR}/extras
     )