--- conflicted
+++ resolved
@@ -270,11 +270,7 @@
         nest.SetDefaults(
             "stdp_dopamine_synapse",
             {
-<<<<<<< HEAD
-                "vt": self.vt.get("global_id"),
-=======
                 "vt": self.vt,
->>>>>>> 1a5838eb
                 "tau_c": 70,
                 "tau_n": 30,
                 "tau_plus": 45,
