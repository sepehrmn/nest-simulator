--- conflicted
+++ resolved
@@ -56,19 +56,11 @@
 # instance later on. Use `.copy()` to prevent pollution with other variables
 _original_module_attrs = globals().copy()
 
-<<<<<<< HEAD
-import sys                           # noqa
-import types                         # noqa
-import importlib                     # noqa
-import builtins                      # noqa
-from .ll_api import KernelAttribute  # noqa
-=======
 from .ll_api_kernel_attributes import KernelAttribute  # noqa
 import sys        # noqa
 import types      # noqa
 import importlib  # noqa
 import builtins   # noqa
->>>>>>> 8e485ab5
 
 try:
     import versionchecker            # noqa: F401
