--- conflicted
+++ resolved
@@ -45,11 +45,8 @@
 from . import test_sp
 from . import test_parrot_neuron
 from . import test_stdp_triplet_synapse
-<<<<<<< HEAD
 from . import test_weight_recorder
-=======
 from . import test_aeif_lsodar
->>>>>>> 446d340d
 
 
 def suite():
@@ -77,11 +74,8 @@
     suite.addTest(test_sp.suite())
     suite.addTest(test_parrot_neuron.suite())
     suite.addTest(test_stdp_triplet_synapse.suite())
-<<<<<<< HEAD
     suite.addTest(test_weight_recorder.suite())
-=======
     suite.addTest(test_aeif_lsodar.suite())
->>>>>>> 446d340d
 
     return suite
 
