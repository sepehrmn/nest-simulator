--- conflicted
+++ resolved
@@ -17,11 +17,8 @@
 # You should have received a copy of the GNU General Public License
 # along with NEST.  If not, see <http://www.gnu.org/licenses/>.
 
-<<<<<<< HEAD
-=======
 # This module defines functions to print warnings, errors and status with colors
 
->>>>>>> 6c0399f6
 
 string(ASCII 27 Esc)
 set(Reset "${Esc}[m")
