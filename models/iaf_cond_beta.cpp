--- conflicted
+++ resolved
@@ -32,11 +32,8 @@
 #include <limits>
 
 // Includes from libnestutil:
-<<<<<<< HEAD
 #include "beta_normalization_factor.h"
-=======
 #include "dict_util.h"
->>>>>>> 9404d57a
 #include "numerics.h"
 
 // Includes from nestkernel:
