--- conflicted
+++ resolved
@@ -119,13 +119,7 @@
 void
 nest::pulsepacket_generator::init_state_()
 {
-<<<<<<< HEAD
-  const pulsepacket_generator& pr = downcast< pulsepacket_generator >( proto );
-
-  StimulatingDevice::init_state( pr );
-=======
-  device_.init_state();
->>>>>>> 15015fe9
+  StimulatingDevice::init_state();
 }
 
 void
