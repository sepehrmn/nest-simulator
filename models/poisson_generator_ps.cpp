--- conflicted
+++ resolved
@@ -280,7 +280,6 @@
       nextspk.second = delta_stamp.get_ms() - new_offset;
     }
   }
-<<<<<<< HEAD
 }
 
 void
@@ -303,6 +302,4 @@
 
   // if we get here, temporary contains consistent set of properties
   P_ = ptmp;
-=======
->>>>>>> dafe70e8
 }