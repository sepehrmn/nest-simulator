/*
 *  hh_cond_beta_gap_traub.cpp
 *
 *  This file is part of NEST.
 *
 *  Copyright (C) 2004 The NEST Initiative
 *
 *  NEST is free software: you can redistribute it and/or modify
 *  it under the terms of the GNU General Public License as published by
 *  the Free Software Foundation, either version 2 of the License, or
 *  (at your option) any later version.
 *
 *  NEST is distributed in the hope that it will be useful,
 *  but WITHOUT ANY WARRANTY; without even the implied warranty of
 *  MERCHANTABILITY or FITNESS FOR A PARTICULAR PURPOSE.  See the
 *  GNU General Public License for more details.
 *
 *  You should have received a copy of the GNU General Public License
 *  along with NEST.  If not, see <http://www.gnu.org/licenses/>.
 *
 */


#include "hh_cond_beta_gap_traub.h"

#ifdef HAVE_GSL

// C++ includes:
#include <cmath> // in case we need isnan() // fabs
#include <cstdio>
#include <iostream>

// External includes:
#include <gsl/gsl_errno.h>

// Includes from libnestutil:
#include "beta_normalization_factor.h"
#include "dict_util.h"
#include "numerics.h"

// Includes from nestkernel:
#include "exceptions.h"
#include "kernel_manager.h"
#include "universal_data_logger_impl.h"

// Includes from sli:
#include "dict.h"
#include "dictutils.h"

nest::RecordablesMap< nest::hh_cond_beta_gap_traub > nest::hh_cond_beta_gap_traub::recordablesMap_;

namespace nest
{
// Override the create() method with one call to RecordablesMap::insert_()
// for each quantity to be recorded.
template <>
void
RecordablesMap< hh_cond_beta_gap_traub >::create()
{
  // use standard names wherever you can for consistency!
  insert_( names::V_m, &hh_cond_beta_gap_traub::get_y_elem_< hh_cond_beta_gap_traub::State_::V_M > );
  insert_( names::g_ex, &hh_cond_beta_gap_traub::get_y_elem_< hh_cond_beta_gap_traub::State_::G_EXC > );
  insert_( names::g_in, &hh_cond_beta_gap_traub::get_y_elem_< hh_cond_beta_gap_traub::State_::G_INH > );
  insert_( names::Act_m, &hh_cond_beta_gap_traub::get_y_elem_< hh_cond_beta_gap_traub::State_::HH_M > );
  insert_( names::Inact_h, &hh_cond_beta_gap_traub::get_y_elem_< hh_cond_beta_gap_traub::State_::HH_H > );
  insert_( names::Act_n, &hh_cond_beta_gap_traub::get_y_elem_< hh_cond_beta_gap_traub::State_::HH_N > );
}

extern "C" int
hh_cond_beta_gap_traub_dynamics( double time, const double y[], double f[], void* pnode )
{
  // a shorthand
  typedef nest::hh_cond_beta_gap_traub::State_ S;

  // get access to node so we can almost work as in a member function
  assert( pnode );
  const nest::hh_cond_beta_gap_traub& node = *( reinterpret_cast< nest::hh_cond_beta_gap_traub* >( pnode ) );

  // y[] here is---and must be---the state vector supplied by the integrator,
  // not the state vector in the node, node.S_.y[].

  // The following code is verbose for the sake of clarity. We assume that a
  // good compiler will optimize the verbosity away ...

  // ionic currents
  const double I_Na =
    node.P_.g_Na * y[ S::HH_M ] * y[ S::HH_M ] * y[ S::HH_M ] * y[ S::HH_H ] * ( y[ S::V_M ] - node.P_.E_Na );
  const double I_K =
    node.P_.g_K * y[ S::HH_N ] * y[ S::HH_N ] * y[ S::HH_N ] * y[ S::HH_N ] * ( y[ S::V_M ] - node.P_.E_K );
  const double I_L = node.P_.g_L * ( y[ S::V_M ] - node.P_.E_L );

  // chemical synaptic currents
  const double I_syn_exc = y[ S::G_EXC ] * ( y[ S::V_M ] - node.P_.E_ex );
  const double I_syn_inh = y[ S::G_INH ] * ( y[ S::V_M ] - node.P_.E_in );

  // gap junction currents
  // set I_gap depending on interpolation order
  double gap = 0.0;

  const double t = time / node.B_.step_;

  switch ( kernel().simulation_manager.get_wfr_interpolation_order() )
  {
  case 0:
    gap = -node.B_.sumj_g_ij_ * y[ S::V_M ] + node.B_.interpolation_coefficients[ node.B_.lag_ ];
    break;

  case 1:
    gap = -node.B_.sumj_g_ij_ * y[ S::V_M ] + node.B_.interpolation_coefficients[ node.B_.lag_ * 2 + 0 ]
      + node.B_.interpolation_coefficients[ node.B_.lag_ * 2 + 1 ] * t;
    break;

  case 3:
    gap = -node.B_.sumj_g_ij_ * y[ S::V_M ] + node.B_.interpolation_coefficients[ node.B_.lag_ * 4 + 0 ]
      + node.B_.interpolation_coefficients[ node.B_.lag_ * 4 + 1 ] * t
      + node.B_.interpolation_coefficients[ node.B_.lag_ * 4 + 2 ] * t * t
      + node.B_.interpolation_coefficients[ node.B_.lag_ * 4 + 3 ] * t * t * t;
    break;

  default:
    throw BadProperty( "Interpolation order must be 0, 1, or 3." );
  }

  const double I_gap = gap;

  // membrane potential
  f[ S::V_M ] = ( -I_Na - I_K - I_L - I_syn_exc - I_syn_inh + node.B_.I_stim_ + I_gap + node.P_.I_e ) / node.P_.C_m;

  // channel dynamics
  const double V = y[ S::V_M ] - node.P_.V_T;

  const double alpha_n = 0.032 * ( 15. - V ) / ( std::exp( ( 15. - V ) / 5. ) - 1. );
  const double beta_n = 0.5 * std::exp( ( 10. - V ) / 40. );
  const double alpha_m = 0.32 * ( 13. - V ) / ( std::exp( ( 13. - V ) / 4. ) - 1. );
  const double beta_m = 0.28 * ( V - 40. ) / ( std::exp( ( V - 40. ) / 5. ) - 1. );
  const double alpha_h = 0.128 * std::exp( ( 17. - V ) / 18. );
  const double beta_h = 4. / ( 1. + std::exp( ( 40. - V ) / 5. ) );

  f[ S::HH_M ] = alpha_m - ( alpha_m + beta_m ) * y[ S::HH_M ]; // m-variable
  f[ S::HH_H ] = alpha_h - ( alpha_h + beta_h ) * y[ S::HH_H ]; // h-variable
  f[ S::HH_N ] = alpha_n - ( alpha_n + beta_n ) * y[ S::HH_N ]; // n-variable

  // synapses: beta function
  // d^2g_exc/dt^2, dg_exc/dt
  f[ S::DG_EXC ] = -y[ S::DG_EXC ] / node.P_.tau_decay_ex;
  f[ S::G_EXC ] = y[ S::DG_EXC ] - ( y[ S::G_EXC ] / node.P_.tau_rise_ex );

  // d^2g_inh/dt^2, dg_inh/dt
  f[ S::DG_INH ] = -y[ S::DG_INH ] / node.P_.tau_decay_in;
  f[ S::G_INH ] = y[ S::DG_INH ] - ( y[ S::G_INH ] / node.P_.tau_rise_in );

  return GSL_SUCCESS;
}

/* ----------------------------------------------------------------
 * Default constructors defining default parameters and state
 * ---------------------------------------------------------------- */

nest::hh_cond_beta_gap_traub::Parameters_::Parameters_()
  : g_Na( 20000.0 )      // Sodium Conductance                      (nS)
  , g_K( 6000.0 )        // Potassium Conductance                   (nS)
  , g_L( 10.0 )          // Leak Conductance                        (nS)
  , C_m( 200.0 )         // Membrane Capacitance                    (pF)
  , E_Na( 50.0 )         // Sodium Reversal potential               (mV)
  , E_K( -90.0 )         // Potassium Reversal potential            (mV)
  , E_L( -60.0 )         // Leak Reversal potential                 (mV)
  , V_T( -50.0 )         // adjusts firing threshold                (mV)
  , E_ex( 0.0 )          // Excitatory reversal potential           (mV)
  , E_in( -80.0 )        // Inhibitory reversal potential           (mV)
  , tau_rise_ex( 0.5 )   // Excitatory Synaptic Rise Time Constant  (ms)
  , tau_decay_ex( 5.0 )  // Excitatory Synaptic Decay Time Constant (ms)
  , tau_rise_in( 0.5 )   // Inhibitory Synaptic Rise Time Constant  (ms)
  , tau_decay_in( 10.0 ) // Inhibitory Synaptic Decay Time Constant (ms)
  , t_ref_( 2.0 )        // Refractory time in ms                   (ms)
  , I_e( 0.0 )           // Stimulus Current                        (pA)
{
}

nest::hh_cond_beta_gap_traub::State_::State_( const Parameters_& p )
  : r_( 0 )
{
  y_[ 0 ] = p.E_L;
  for ( size_t i = 1; i < STATE_VEC_SIZE; ++i )
  {
    y_[ i ] = 0.0;
  }

  // equilibrium values for (in)activation variables
  const double alpha_n = 0.032 * ( 15. - y_[ 0 ] ) / ( std::exp( ( 15. - y_[ 0 ] ) / 5. ) - 1. );
  const double beta_n = 0.5 * std::exp( ( 10. - y_[ 0 ] ) / 40. );
  const double alpha_m = 0.32 * ( 13. - y_[ 0 ] ) / ( std::exp( ( 13. - y_[ 0 ] ) / 4. ) - 1. );
  const double beta_m = 0.28 * ( y_[ 0 ] - 40. ) / ( std::exp( ( y_[ 0 ] - 40. ) / 5. ) - 1. );
  const double alpha_h = 0.128 * std::exp( ( 17. - y_[ 0 ] ) / 18. );
  const double beta_h = 4. / ( 1. + std::exp( ( 40. - y_[ 0 ] ) / 5. ) );

  y_[ HH_H ] = alpha_h / ( alpha_h + beta_h );
  y_[ HH_N ] = alpha_n / ( alpha_n + beta_n );
  y_[ HH_M ] = alpha_m / ( alpha_m + beta_m );
}

nest::hh_cond_beta_gap_traub::State_::State_( const State_& s )
  : r_( s.r_ )
{
  for ( size_t i = 0; i < STATE_VEC_SIZE; ++i )
  {
    y_[ i ] = s.y_[ i ];
  }
}

nest::hh_cond_beta_gap_traub::State_&
nest::hh_cond_beta_gap_traub::State_::operator=( const State_& s )
{
  r_ = s.r_;
  for ( size_t i = 0; i < STATE_VEC_SIZE; ++i )
  {
    y_[ i ] = s.y_[ i ];
  }
  return *this;
}

/* ----------------------------------------------------------------
 * Parameter and state extractions and manipulation functions
 * ---------------------------------------------------------------- */

void
nest::hh_cond_beta_gap_traub::Parameters_::get( DictionaryDatum& d ) const
{
  def< double >( d, names::g_Na, g_Na );
  def< double >( d, names::g_K, g_K );
  def< double >( d, names::g_L, g_L );
  def< double >( d, names::C_m, C_m );
  def< double >( d, names::E_Na, E_Na );
  def< double >( d, names::E_K, E_K );
  def< double >( d, names::E_L, E_L );
  def< double >( d, names::V_T, V_T );
  def< double >( d, names::E_ex, E_ex );
  def< double >( d, names::E_in, E_in );
  def< double >( d, names::tau_rise_ex, tau_rise_ex );
  def< double >( d, names::tau_decay_ex, tau_decay_ex );
  def< double >( d, names::tau_rise_in, tau_rise_in );
  def< double >( d, names::tau_decay_in, tau_decay_in );
  def< double >( d, names::t_ref, t_ref_ );
  def< double >( d, names::I_e, I_e );
}

void
nest::hh_cond_beta_gap_traub::Parameters_::set( const DictionaryDatum& d, Node* node )
{
  updateValueParam< double >( d, names::g_Na, g_Na, node );
  updateValueParam< double >( d, names::g_K, g_K, node );
  updateValueParam< double >( d, names::g_L, g_L, node );
  updateValueParam< double >( d, names::C_m, C_m, node );
  updateValueParam< double >( d, names::E_Na, E_Na, node );
  updateValueParam< double >( d, names::E_K, E_K, node );
  updateValueParam< double >( d, names::E_L, E_L, node );
  updateValueParam< double >( d, names::V_T, V_T, node );
  updateValueParam< double >( d, names::E_ex, E_ex, node );
  updateValueParam< double >( d, names::E_in, E_in, node );
  updateValueParam< double >( d, names::tau_rise_ex, tau_rise_ex, node );
  updateValueParam< double >( d, names::tau_decay_ex, tau_decay_ex, node );
  updateValueParam< double >( d, names::tau_rise_in, tau_rise_in, node );
  updateValueParam< double >( d, names::tau_decay_in, tau_decay_in, node );
  updateValueParam< double >( d, names::t_ref, t_ref_, node );
  updateValueParam< double >( d, names::I_e, I_e, node );

  if ( C_m <= 0 )
  {
    throw BadProperty( "Capacitance must be strictly positive." );
  }

  if ( t_ref_ < 0 )
  {
    throw BadProperty( "Refractory time cannot be negative." );
  }

  if ( tau_rise_ex <= 0 or tau_decay_ex <= 0 or tau_rise_in <= 0 or tau_decay_in <= 0 )
  {
    throw BadProperty( "All time constants must be strictly positive." );
  }

  if ( g_K < 0 or g_Na < 0 or g_L < 0 )
  {
    throw BadProperty( "All conductances must be non-negative." );
  }
}

void
nest::hh_cond_beta_gap_traub::State_::get( DictionaryDatum& d ) const
{
  def< double >( d, names::V_m, y_[ V_M ] ); // Membrane potential
  def< double >( d, names::Act_m, y_[ HH_M ] );
  def< double >( d, names::Inact_h, y_[ HH_H ] );
  def< double >( d, names::Act_n, y_[ HH_N ] );
}

void
nest::hh_cond_beta_gap_traub::State_::set( const DictionaryDatum& d, const Parameters_&, Node* node )
{
  updateValueParam< double >( d, names::V_m, y_[ V_M ], node );
  updateValueParam< double >( d, names::Act_m, y_[ HH_M ], node );
  updateValueParam< double >( d, names::Inact_h, y_[ HH_H ], node );
  updateValueParam< double >( d, names::Act_n, y_[ HH_N ], node );
  if ( y_[ HH_M ] < 0 or y_[ HH_H ] < 0 or y_[ HH_N ] < 0 )
  {
    throw BadProperty( "All (in)activation variables must be non-negative." );
  }
}

nest::hh_cond_beta_gap_traub::Buffers_::Buffers_( hh_cond_beta_gap_traub& n )
  : logger_( n )
  , s_( nullptr )
  , c_( nullptr )
  , e_( nullptr )
{
  // Initialization of the remaining members is deferred to
  // init_buffers_().
}

nest::hh_cond_beta_gap_traub::Buffers_::Buffers_( const Buffers_&, hh_cond_beta_gap_traub& n )
  : logger_( n )
  , s_( nullptr )
  , c_( nullptr )
  , e_( nullptr )
{
  // Initialization of the remaining members is deferred to
  // init_buffers_().
}

/* ----------------------------------------------------------------
 * Default and copy constructor for node, and destructor
 * ---------------------------------------------------------------- */

nest::hh_cond_beta_gap_traub::hh_cond_beta_gap_traub()
  : ArchivingNode()
  , P_()
  , S_( P_ )
  , B_( *this )
{
  recordablesMap_.create();
  Node::set_node_uses_wfr( kernel().simulation_manager.use_wfr() );
}

nest::hh_cond_beta_gap_traub::hh_cond_beta_gap_traub( const hh_cond_beta_gap_traub& n )
  : ArchivingNode( n )
  , P_( n.P_ )
  , S_( n.S_ )
  , B_( n.B_, *this )
{
  Node::set_node_uses_wfr( kernel().simulation_manager.use_wfr() );
}

nest::hh_cond_beta_gap_traub::~hh_cond_beta_gap_traub()
{
  // GSL structs may not have been allocated, so we need to protect destruction
  if ( B_.s_ )
  {
    gsl_odeiv_step_free( B_.s_ );
  }
  if ( B_.c_ )
  {
    gsl_odeiv_control_free( B_.c_ );
  }
  if ( B_.e_ )
  {
    gsl_odeiv_evolve_free( B_.e_ );
  }
}

/* ----------------------------------------------------------------
 * Node initialization functions
 * ---------------------------------------------------------------- */

void
nest::hh_cond_beta_gap_traub::init_buffers_()
{
  B_.spike_exc_.clear(); // includes resize
  B_.spike_inh_.clear(); // includes resize
  B_.currents_.clear();  // includes resize

  // allocate strucure for gap events here
  // function is called from Scheduler::prepare_nodes() before the
  // first call to update
  // so we already know which interpolation scheme to use according
  // to the properties of this neurons
  // determine size of structure depending on interpolation scheme
  // and unsigned int Scheduler::min_delay() (number of simulation time steps
  // per min_delay step)

  // resize interpolation_coefficients depending on interpolation order
  const size_t buffer_size =
    kernel().connection_manager.get_min_delay() * ( kernel().simulation_manager.get_wfr_interpolation_order() + 1 );

  B_.interpolation_coefficients.resize( buffer_size, 0.0 );

  B_.last_y_values.resize( kernel().connection_manager.get_min_delay(), 0.0 );

  B_.sumj_g_ij_ = 0.0;

  ArchivingNode::clear_history();

  B_.logger_.reset();

  B_.step_ = Time::get_resolution().get_ms();
  B_.IntegrationStep_ = B_.step_;

  if ( not B_.s_ )
  {
    B_.s_ = gsl_odeiv_step_alloc( gsl_odeiv_step_rkf45, State_::STATE_VEC_SIZE );
  }
  else
  {
    gsl_odeiv_step_reset( B_.s_ );
  }

  if ( not B_.c_ )
  {
    B_.c_ = gsl_odeiv_control_y_new( 1e-3, 0.0 );
  }
  else
  {
    gsl_odeiv_control_init( B_.c_, 1e-3, 0.0, 1.0, 0.0 );
  }

  if ( not B_.e_ )
  {
    B_.e_ = gsl_odeiv_evolve_alloc( State_::STATE_VEC_SIZE );
  }
  else
  {
    gsl_odeiv_evolve_reset( B_.e_ );
  }

  B_.sys_.function = hh_cond_beta_gap_traub_dynamics;
  B_.sys_.jacobian = nullptr;
  B_.sys_.dimension = State_::STATE_VEC_SIZE;
  B_.sys_.params = reinterpret_cast< void* >( this );

  B_.I_stim_ = 0.0;
}

double
nest::hh_cond_beta_gap_traub::get_normalisation_factor( double tau_rise, double tau_decay )
{
  return nest::beta_normalization_factor( tau_rise, tau_decay );
}

void
nest::hh_cond_beta_gap_traub::pre_run_hook()
{
  // ensures initialization in case mm connected after Simulate
  B_.logger_.init();

  V_.PSConInit_E = nest::hh_cond_beta_gap_traub::get_normalisation_factor( P_.tau_rise_ex, P_.tau_decay_ex );
  V_.PSConInit_I = nest::hh_cond_beta_gap_traub::get_normalisation_factor( P_.tau_rise_in, P_.tau_decay_in );

  V_.refractory_counts_ = Time( Time::ms( P_.t_ref_ ) ).get_steps();
  V_.U_old_ = S_.y_[ State_::V_M ];

  // since t_ref_ >= 0, this can only fail in error
  assert( V_.refractory_counts_ >= 0 );
}

/* ----------------------------------------------------------------
 * Update and spike handling functions
 * ---------------------------------------------------------------- */

bool
nest::hh_cond_beta_gap_traub::update_( Time const& origin,
  const long from,
  const long to,
  const bool called_from_wfr_update )
{
<<<<<<< HEAD

  assert( to >= 0 and ( long ) from < kernel().connection_manager.get_min_delay() );
  assert( from < to );

=======
>>>>>>> 2ab766fd
  const size_t interpolation_order = kernel().simulation_manager.get_wfr_interpolation_order();
  const double wfr_tol = kernel().simulation_manager.get_wfr_tol();
  bool wfr_tol_exceeded = false;

  // allocate memory to store the new interpolation coefficients
  // to be sent by gap event
  const size_t buffer_size = kernel().connection_manager.get_min_delay() * ( interpolation_order + 1 );
  std::vector< double > new_coefficients( buffer_size, 0.0 );

  // parameters needed for piecewise interpolation
  double y_i = 0.0, y_ip1 = 0.0, hf_i = 0.0, hf_ip1 = 0.0;
  double f_temp[ State_::STATE_VEC_SIZE ];

  for ( long lag = from; lag < to; ++lag )
  {

    // B_.lag is needed by hh_cond_beta_gap_traub_dynamics to
    // determine the current section
    B_.lag_ = lag;

    if ( called_from_wfr_update )
    {
      y_i = S_.y_[ State_::V_M ];
      if ( interpolation_order == 3 )
      {
        hh_cond_beta_gap_traub_dynamics( 0, S_.y_, f_temp, reinterpret_cast< void* >( this ) );
        hf_i = B_.step_ * f_temp[ State_::V_M ];
      }
    }

    double t = 0.0;
    const double U_old = S_.y_[ State_::V_M ];

    // numerical integration with adaptive step size control:
    // ------------------------------------------------------
    // gsl_odeiv_evolve_apply performs only a single numerical
    // integration step, starting from t and bounded by step;
    // the while-loop ensures integration over the whole simulation
    // step (0, step] if more than one integration step is needed due
    // to a small integration step size;
    // note that (t+IntegrationStep > step) leads to integration over
    // (t, step] and afterwards setting t to step, but it does not
    // enforce setting IntegrationStep to step-t; this is of advantage
    // for a consistent and efficient integration across subsequent
    // simulation intervals
    while ( t < B_.step_ )
    {
      const int status = gsl_odeiv_evolve_apply( B_.e_,
        B_.c_,
        B_.s_,
        &B_.sys_,             // system of ODE
        &t,                   // from t
        B_.step_,             // to t <= step
        &B_.IntegrationStep_, // integration step size
        S_.y_ );              // neuronal state
      if ( status != GSL_SUCCESS )
      {
        throw GSLSolverFailure( get_name(), status );
      }
    }

    if ( not called_from_wfr_update )
    {
      S_.y_[ State_::DG_EXC ] += B_.spike_exc_.get_value( lag ) * V_.PSConInit_E;
      S_.y_[ State_::DG_INH ] += B_.spike_inh_.get_value( lag ) * V_.PSConInit_I;
      // sending spikes: crossing 0 mV, pseudo-refractoriness and local
      // maximum...
      // refractory?
      if ( S_.r_ > 0 )
      {
        --S_.r_;
      }
      else if ( S_.y_[ State_::V_M ] >= P_.V_T + 30. and U_old > S_.y_[ State_::V_M ] ) // ( threshold and maximum )
      {
        S_.r_ = V_.refractory_counts_;

        set_spiketime( Time::step( origin.get_steps() + lag + 1 ) );

        SpikeEvent se;
        kernel().event_delivery_manager.send( *this, se, lag );
      }

      // log state data
      B_.logger_.record_data( origin.get_steps() + lag );

      // set new input current
      B_.I_stim_ = B_.currents_.get_value( lag );
    }
    else // if(called_from_wfr_update)
    {
      S_.y_[ State_::DG_EXC ] += B_.spike_exc_.get_value_wfr_update( lag ) * V_.PSConInit_E;
      S_.y_[ State_::DG_INH ] += B_.spike_inh_.get_value_wfr_update( lag ) * V_.PSConInit_I;
      // check if deviation from last iteration exceeds wfr_tol
      wfr_tol_exceeded = wfr_tol_exceeded or fabs( S_.y_[ State_::V_M ] - B_.last_y_values[ lag ] ) > wfr_tol;
      B_.last_y_values[ lag ] = S_.y_[ State_::V_M ];

      // update different interpolations

      // constant term is the same for each interpolation order
      new_coefficients[ lag * ( interpolation_order + 1 ) + 0 ] = y_i;

      switch ( interpolation_order )
      {
      case 0:
        break;

      case 1:
        y_ip1 = S_.y_[ State_::V_M ];

        new_coefficients[ lag * ( interpolation_order + 1 ) + 1 ] = y_ip1 - y_i;
        break;

      case 3:
        y_ip1 = S_.y_[ State_::V_M ];
        hh_cond_beta_gap_traub_dynamics( B_.step_, S_.y_, f_temp, reinterpret_cast< void* >( this ) );
        hf_ip1 = B_.step_ * f_temp[ State_::V_M ];

        new_coefficients[ lag * ( interpolation_order + 1 ) + 1 ] = hf_i;
        new_coefficients[ lag * ( interpolation_order + 1 ) + 2 ] = -3 * y_i + 3 * y_ip1 - 2 * hf_i - hf_ip1;
        new_coefficients[ lag * ( interpolation_order + 1 ) + 3 ] = 2 * y_i - 2 * y_ip1 + hf_i + hf_ip1;
        break;

      default:
        throw BadProperty( "Interpolation order must be 0, 1, or 3." );
      }
    }


  } // end for-loop

  // if not called_from_wfr_update perform constant extrapolation
  // and reset last_y_values
  if ( not called_from_wfr_update )
  {
    for ( long temp = from; temp < to; ++temp )
    {
      new_coefficients[ temp * ( interpolation_order + 1 ) + 0 ] = S_.y_[ State_::V_M ];
    }

    std::vector< double >( kernel().connection_manager.get_min_delay(), 0.0 ).swap( B_.last_y_values );
  }

  // Send gap-event
  GapJunctionEvent ge;
  ge.set_coeffarray( new_coefficients );
  kernel().event_delivery_manager.send_secondary( *this, ge );

  // Reset variables
  B_.sumj_g_ij_ = 0.0;
  std::vector< double >( buffer_size, 0.0 ).swap( B_.interpolation_coefficients );

  return wfr_tol_exceeded;
}

void
nest::hh_cond_beta_gap_traub::handle( SpikeEvent& e )
{
  assert( e.get_delay_steps() > 0 );

  if ( e.get_weight() > 0.0 )
  {
    B_.spike_exc_.add_value( e.get_rel_delivery_steps( kernel().simulation_manager.get_slice_origin() ),
      e.get_weight() * e.get_multiplicity() );
  }
  else
  {
    // add with negative weight, ie positive value, since we are changing a
    // conductance
    B_.spike_inh_.add_value( e.get_rel_delivery_steps( kernel().simulation_manager.get_slice_origin() ),
      -e.get_weight() * e.get_multiplicity() );
  }
}

void
nest::hh_cond_beta_gap_traub::handle( CurrentEvent& e )
{
  assert( e.get_delay_steps() > 0 );

  const double c = e.get_current();
  const double w = e.get_weight();

  // add weighted current; HEP 2002-10-04
  B_.currents_.add_value( e.get_rel_delivery_steps( kernel().simulation_manager.get_slice_origin() ), w * c );
}

void
nest::hh_cond_beta_gap_traub::handle( DataLoggingRequest& e )
{
  B_.logger_.handle( e );
}

void
nest::hh_cond_beta_gap_traub::handle( GapJunctionEvent& e )
{
  const double weight = e.get_weight();

  B_.sumj_g_ij_ += weight;

  size_t i = 0;
  std::vector< unsigned int >::iterator it = e.begin();
  // The call to get_coeffvalue( it ) in this loop also advances the iterator it
  while ( it != e.end() )
  {
    B_.interpolation_coefficients[ i ] += weight * e.get_coeffvalue( it );
    ++i;
  }
}

} // namespace nest

#endif // HAVE_GSL<|MERGE_RESOLUTION|>--- conflicted
+++ resolved
@@ -470,13 +470,6 @@
   const long to,
   const bool called_from_wfr_update )
 {
-<<<<<<< HEAD
-
-  assert( to >= 0 and ( long ) from < kernel().connection_manager.get_min_delay() );
-  assert( from < to );
-
-=======
->>>>>>> 2ab766fd
   const size_t interpolation_order = kernel().simulation_manager.get_wfr_interpolation_order();
   const double wfr_tol = kernel().simulation_manager.get_wfr_tol();
   bool wfr_tol_exceeded = false;
