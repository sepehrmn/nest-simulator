--- conflicted
+++ resolved
@@ -309,12 +309,6 @@
 void
 nest::sinusoidal_gamma_generator::update( Time const& origin, const long from, const long to )
 {
-<<<<<<< HEAD
-  assert( to >= 0 and static_cast< delay >( from ) < kernel().connection_manager.get_min_delay() );
-  assert( from < to );
-
-=======
->>>>>>> b9514cce
   for ( long lag = from; lag < to; ++lag )
   {
     const Time t = Time( Time::step( origin.get_steps() + lag + 1 ) );
