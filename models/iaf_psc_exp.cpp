/*
 *  iaf_psc_exp.cpp
 *
 *  This file is part of NEST.
 *
 *  Copyright (C) 2004 The NEST Initiative
 *
 *  NEST is free software: you can redistribute it and/or modify
 *  it under the terms of the GNU General Public License as published by
 *  the Free Software Foundation, either version 2 of the License, or
 *  (at your option) any later version.
 *
 *  NEST is distributed in the hope that it will be useful,
 *  but WITHOUT ANY WARRANTY; without even the implied warranty of
 *  MERCHANTABILITY or FITNESS FOR A PARTICULAR PURPOSE.  See the
 *  GNU General Public License for more details.
 *
 *  You should have received a copy of the GNU General Public License
 *  along with NEST.  If not, see <http://www.gnu.org/licenses/>.
 *
 */

#include "iaf_psc_exp.h"

// C++ includes:
#include <limits>

// Includes from libnestutil:
#include "numerics.h"
#include "propagator_stability.h"

// Includes from nestkernel:
#include "event_delivery_manager_impl.h"
#include "exceptions.h"
#include "kernel_manager.h"
#include "universal_data_logger_impl.h"

// Includes from sli:
#include "dict.h"
#include "dictutils.h"
#include "doubledatum.h"
#include "integerdatum.h"

/* ----------------------------------------------------------------
 * Recordables map
 * ---------------------------------------------------------------- */

nest::RecordablesMap< nest::iaf_psc_exp > nest::iaf_psc_exp::recordablesMap_;

namespace nest
{
// Override the create() method with one call to RecordablesMap::insert_()
// for each quantity to be recorded.
template <>
void
RecordablesMap< iaf_psc_exp >::create()
{
  // use standard names whereever you can for consistency!
  insert_( names::V_m, &iaf_psc_exp::get_V_m_ );
  insert_( names::weighted_spikes_ex, &iaf_psc_exp::get_weighted_spikes_ex_ );
  insert_( names::weighted_spikes_in, &iaf_psc_exp::get_weighted_spikes_in_ );
  insert_( names::I_syn_ex, &iaf_psc_exp::get_I_syn_ex_ );
  insert_( names::I_syn_in, &iaf_psc_exp::get_I_syn_in_ );
}
}

/* ----------------------------------------------------------------
 * Default constructors defining default parameters and state
 * ---------------------------------------------------------------- */

nest::iaf_psc_exp::Parameters_::Parameters_()
  : Tau_( 10.0 )             // in ms
  , C_( 250.0 )              // in pF
  , t_ref_( 2.0 )            // in ms
  , E_L_( -70.0 )            // in mV
  , I_e_( 0.0 )              // in pA
  , Theta_( -55.0 - E_L_ )   // relative E_L_
  , V_reset_( -70.0 - E_L_ ) // in mV
  , tau_ex_( 2.0 )           // in ms
  , tau_in_( 2.0 )           // in ms
  , rho_( 0.01 )             // in 1/s
  , delta_( 0.0 )            // in mV
{
}

nest::iaf_psc_exp::State_::State_()
  : i_0_( 0.0 )
  , i_1_( 0.0 )
  , i_syn_ex_( 0.0 )
  , i_syn_in_( 0.0 )
  , V_m_( 0.0 )
  , r_ref_( 0 )
{
}

/* ----------------------------------------------------------------
 * Parameter and state extractions and manipulation functions
 * ---------------------------------------------------------------- */

void
nest::iaf_psc_exp::Parameters_::get( DictionaryDatum& d ) const
{
  def< double >( d, names::E_L, E_L_ ); // resting potential
  def< double >( d, names::I_e, I_e_ );
  def< double >( d, names::V_th, Theta_ + E_L_ ); // threshold value
  def< double >( d, names::V_reset, V_reset_ + E_L_ );
  def< double >( d, names::C_m, C_ );
  def< double >( d, names::tau_m, Tau_ );
  def< double >( d, names::tau_syn_ex, tau_ex_ );
  def< double >( d, names::tau_syn_in, tau_in_ );
  def< double >( d, names::t_ref, t_ref_ );
  def< double >( d, names::rho, rho_ );
  def< double >( d, names::delta, delta_ );
}

double
nest::iaf_psc_exp::Parameters_::set( const DictionaryDatum& d )
{
  // if E_L_ is changed, we need to adjust all variables defined relative to
  // E_L_
  const double ELold = E_L_;
  updateValue< double >( d, names::E_L, E_L_ );
  const double delta_EL = E_L_ - ELold;

  if ( updateValue< double >( d, names::V_reset, V_reset_ ) )
  {
    V_reset_ -= E_L_;
  }
  else
  {
    V_reset_ -= delta_EL;
  }

  if ( updateValue< double >( d, names::V_th, Theta_ ) )
  {
    Theta_ -= E_L_;
  }
  else
  {
    Theta_ -= delta_EL;
  }

  updateValue< double >( d, names::I_e, I_e_ );
  updateValue< double >( d, names::C_m, C_ );
  updateValue< double >( d, names::tau_m, Tau_ );
  updateValue< double >( d, names::tau_syn_ex, tau_ex_ );
  updateValue< double >( d, names::tau_syn_in, tau_in_ );
  updateValue< double >( d, names::t_ref, t_ref_ );
  if ( V_reset_ >= Theta_ )
  {
    throw BadProperty( "Reset potential must be smaller than threshold." );
  }
  if ( C_ <= 0 )
  {
    throw BadProperty( "Capacitance must be strictly positive." );
  }
  if ( Tau_ <= 0 || tau_ex_ <= 0 || tau_in_ <= 0 )
  {
    throw BadProperty( "Membrane and synapse time constants must be strictly positive." );
  }
  if ( t_ref_ < 0 )
  {
    throw BadProperty( "Refractory time must not be negative." );
  }

  updateValue< double >( d, "rho", rho_ );
  if ( rho_ < 0 )
  {
    throw BadProperty( "Stochastic firing intensity must not be negative." );
  }

  updateValue< double >( d, "delta", delta_ );
  if ( delta_ < 0 )
  {
    throw BadProperty( "Width of threshold region must not be negative." );
  }

  return delta_EL;
}

void
nest::iaf_psc_exp::State_::get( DictionaryDatum& d, const Parameters_& p ) const
{
  def< double >( d, names::V_m, V_m_ + p.E_L_ ); // Membrane potential
}

void
nest::iaf_psc_exp::State_::set( const DictionaryDatum& d, const Parameters_& p, double delta_EL )
{
  if ( updateValue< double >( d, names::V_m, V_m_ ) )
  {
    V_m_ -= p.E_L_;
  }
  else
  {
    V_m_ -= delta_EL;
  }
}

nest::iaf_psc_exp::Buffers_::Buffers_( iaf_psc_exp& n )
  : logger_( n )
{
}

nest::iaf_psc_exp::Buffers_::Buffers_( const Buffers_&, iaf_psc_exp& n )
  : logger_( n )
{
}

/* ----------------------------------------------------------------
 * Default and copy constructor for node
 * ---------------------------------------------------------------- */

nest::iaf_psc_exp::iaf_psc_exp()
  : Archiving_Node()
  , P_()
  , S_()
  , B_( *this )
{
  recordablesMap_.create();
}

nest::iaf_psc_exp::iaf_psc_exp( const iaf_psc_exp& n )
  : Archiving_Node( n )
  , P_( n.P_ )
  , S_( n.S_ )
  , B_( n.B_, *this )
{
}

/* ----------------------------------------------------------------
 * Node initialization functions
 * ---------------------------------------------------------------- */

void
nest::iaf_psc_exp::init_state_( const Node& proto )
{
  const iaf_psc_exp& pr = downcast< iaf_psc_exp >( proto );
  S_ = pr.S_;
}

void
nest::iaf_psc_exp::init_buffers_()
{
  B_.spikes_ex_.clear(); // includes resize
  B_.spikes_in_.clear(); // includes resize
  B_.currents_.clear();  // includes resize
  B_.logger_.reset();
  Archiving_Node::clear_history();
}

void
nest::iaf_psc_exp::calibrate()
{
  B_.currents_.resize( 2 );
  // ensures initialization in case mm connected after Simulate
  B_.logger_.init();

  const double h = Time::get_resolution().get_ms();

  // numbering of state vaiables: i_0 = 0, i_syn_ = 1, V_m_ = 2

  // commented out propagators: forward Euler
  // needed to exactly reproduce Tsodyks network

  // these P are independent
  V_.P11ex_ = std::exp( -h / P_.tau_ex_ );
  // P11ex_ = 1.0-h/tau_ex_;

  V_.P11in_ = std::exp( -h / P_.tau_in_ );
  // P11in_ = 1.0-h/tau_in_;

  V_.P22_ = std::exp( -h / P_.Tau_ );
  // P22_ = 1.0-h/Tau_;

  // these are determined according to a numeric stability criterion
  V_.P21ex_ = propagator_32( P_.tau_ex_, P_.Tau_, P_.C_, h );
  V_.P21in_ = propagator_32( P_.tau_in_, P_.Tau_, P_.C_, h );

  // P21ex_ = h/C_;
  // P21in_ = h/C_;

  V_.P20_ = P_.Tau_ / P_.C_ * ( 1.0 - V_.P22_ );
  // P20_ = h/C_;

  // t_ref_ specifies the length of the absolute refractory period as
  // a double in ms. The grid based iaf_psc_exp can only handle refractory
  // periods that are integer multiples of the computation step size (h).
  // To ensure consistency with the overall simulation scheme such conversion
  // should be carried out via objects of class nest::Time. The conversion
  // requires 2 steps:
  //     1. A time object r is constructed, defining representation of
  //        t_ref_ in tics. This representation is then converted to computation
  //        time steps again by a strategy defined by class nest::Time.
  //     2. The refractory time in units of steps is read out get_steps(), a
  //        member function of class nest::Time.
  //
  // Choosing a t_ref_ that is not an integer multiple of the computation time
  // step h will lead to accurate (up to the resolution h) and self-consistent
  // results. However, a neuron model capable of operating with real valued
  // spike time may exhibit a different effective refractory time.

  V_.RefractoryCounts_ = Time( Time::ms( P_.t_ref_ ) ).get_steps();
  // since t_ref_ >= 0, this can only fail in error
  assert( V_.RefractoryCounts_ >= 0 );

  V_.rng_ = kernel().rng_manager.get_rng( get_thread() );
}

void
nest::iaf_psc_exp::update( const Time& origin, const long from, const long to )
{
  assert( to >= 0 && ( delay ) from < kernel().connection_manager.get_min_delay() );
  assert( from < to );

  const double h = Time::get_resolution().get_ms();

  // evolve from timestep 'from' to timestep 'to' with steps of h each
  for ( long lag = from; lag < to; ++lag )
  {
    if ( S_.r_ref_ == 0 ) // neuron not refractory, so evolve V
    {
      S_.V_m_ =
        S_.V_m_ * V_.P22_ + S_.i_syn_ex_ * V_.P21ex_ + S_.i_syn_in_ * V_.P21in_ + ( P_.I_e_ + S_.i_0_ ) * V_.P20_;
    }
    else
    {
      --S_.r_ref_;
    } // neuron is absolute refractory

    // exponential decaying PSCs
    S_.i_syn_ex_ *= V_.P11ex_;
    S_.i_syn_in_ *= V_.P11in_;

    // add evolution of presynaptic input current
    S_.i_syn_ex_ += ( 1. - V_.P11ex_ ) * S_.i_1_;

    // the spikes arriving at T+1 have an immediate effect on the state of the
    // neuron

    V_.weighted_spikes_ex_ = B_.spikes_ex_.get_value( lag );
    V_.weighted_spikes_in_ = B_.spikes_in_.get_value( lag );

    S_.i_syn_ex_ += V_.weighted_spikes_ex_;
    S_.i_syn_in_ += V_.weighted_spikes_in_;

    if ( ( P_.delta_ < 1e-10 and S_.V_m_ >= P_.Theta_ )                   // deterministic threshold crossing
      or ( P_.delta_ > 1e-10 and V_.rng_->drand() < phi_() * h * 1e-3 ) ) // stochastic threshold crossing
    {
      S_.r_ref_ = V_.RefractoryCounts_;
      S_.V_m_ = P_.V_reset_;

      set_spiketime( Time::step( origin.get_steps() + lag + 1 ) );

      SpikeEvent se;
      kernel().event_delivery_manager.send( *this, se, lag );
    }

    // set new input current
    S_.i_0_ = B_.currents_[ 0 ].get_value( lag );
    S_.i_1_ = B_.currents_[ 1 ].get_value( lag );

    // log state data
    B_.logger_.record_data( origin.get_steps() + lag );
  }
}

void
nest::iaf_psc_exp::handle( SpikeEvent& e )
{
  assert( e.get_delay_steps() > 0 );

  if ( e.get_weight() >= 0.0 )
  {
    B_.spikes_ex_.add_value( e.get_rel_delivery_steps( kernel().simulation_manager.get_slice_origin() ),
      e.get_weight() * e.get_multiplicity() );
  }
  else
  {
    B_.spikes_in_.add_value( e.get_rel_delivery_steps( kernel().simulation_manager.get_slice_origin() ),
      e.get_weight() * e.get_multiplicity() );
  }
}

void
nest::iaf_psc_exp::handle( CurrentEvent& e )
{
  assert( e.get_delay_steps() > 0 );

<<<<<<< HEAD
  // Do nothing
=======
  const double c = e.get_current();
  const double w = e.get_weight();

  // add weighted current; HEP 2002-10-04
  if ( 0 == e.get_rport() )
  {
    B_.currents_[ 0 ].add_value( e.get_rel_delivery_steps( kernel().simulation_manager.get_slice_origin() ), w * c );
  }
  if ( 1 == e.get_rport() )
  {
    B_.currents_[ 1 ].add_value( e.get_rel_delivery_steps( kernel().simulation_manager.get_slice_origin() ), w * c );
  }
>>>>>>> ba8feb49
}

void
nest::iaf_psc_exp::handle( DataLoggingRequest& e )
{
  B_.logger_.handle( e );
}<|MERGE_RESOLUTION|>--- conflicted
+++ resolved
@@ -387,9 +387,6 @@
 {
   assert( e.get_delay_steps() > 0 );
 
-<<<<<<< HEAD
-  // Do nothing
-=======
   const double c = e.get_current();
   const double w = e.get_weight();
 
@@ -402,7 +399,6 @@
   {
     B_.currents_[ 1 ].add_value( e.get_rel_delivery_steps( kernel().simulation_manager.get_slice_origin() ), w * c );
   }
->>>>>>> ba8feb49
 }
 
 void
