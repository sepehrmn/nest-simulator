# models/CMakeLists.txt
#
# This file is part of NEST.
#
# Copyright (C) 2004 The NEST Initiative
#
# NEST is free software: you can redistribute it and/or modify
# it under the terms of the GNU General Public License as published by
# the Free Software Foundation, either version 2 of the License, or
# (at your option) any later version.
#
# NEST is distributed in the hope that it will be useful,
# but WITHOUT ANY WARRANTY; without even the implied warranty of
# MERCHANTABILITY or FITNESS FOR A PARTICULAR PURPOSE.  See the
# GNU General Public License for more details.
#
# You should have received a copy of the GNU General Public License
# along with NEST.  If not, see <http://www.gnu.org/licenses/>.

set( models_sources
    ac_generator.h ac_generator.cpp
    aeif_cond_alpha.h aeif_cond_alpha.cpp
    aeif_cond_alpha_multisynapse.h aeif_cond_alpha_multisynapse.cpp
    aeif_cond_beta_multisynapse.h aeif_cond_beta_multisynapse.cpp
    aeif_cond_exp.h aeif_cond_exp.cpp
    aeif_psc_alpha.h aeif_psc_alpha.cpp
    aeif_psc_exp.h aeif_psc_exp.cpp
    aeif_psc_delta.h aeif_psc_delta.cpp
    aeif_psc_delta_clopath.h aeif_psc_delta_clopath.cpp
    amat2_psc_exp.h amat2_psc_exp.cpp
    bernoulli_connection.h
    binary_neuron.h
    clopath_connection.h
    cont_delay_connection.h cont_delay_connection_impl.h
    correlation_detector.h correlation_detector.cpp
    correlomatrix_detector.h correlomatrix_detector.cpp
    correlospinmatrix_detector.h correlospinmatrix_detector.cpp
    dc_generator.h dc_generator.cpp
    diffusion_connection.h
    erfc_neuron.h erfc_neuron.cpp
    gamma_sup_generator.h gamma_sup_generator.cpp
    gap_junction.h
    gauss_rate.h gauss_rate.cpp
    gif_psc_exp.h gif_psc_exp.cpp
    gif_psc_exp_multisynapse.h gif_psc_exp_multisynapse.cpp
    gif_cond_exp.h gif_cond_exp.cpp
    gif_cond_exp_multisynapse.h gif_cond_exp_multisynapse.cpp
    gif_pop_psc_exp.h gif_pop_psc_exp.cpp
    ginzburg_neuron.h ginzburg_neuron.cpp
    glif_cond.h glif_cond.cpp
    glif_psc.h glif_psc.cpp
    hh_cond_exp_traub.h hh_cond_exp_traub.cpp
    hh_cond_beta_gap_traub.h hh_cond_beta_gap_traub.cpp
    hh_psc_alpha.h hh_psc_alpha.cpp
    hh_psc_alpha_clopath.h hh_psc_alpha_clopath.cpp
    hh_psc_alpha_gap.h hh_psc_alpha_gap.cpp
    ht_connection.h
    ht_neuron.h ht_neuron.cpp
    iaf_chs_2007.cpp iaf_chs_2007.h
    iaf_chxk_2008.cpp iaf_chxk_2008.h 
    iaf_cond_alpha.h iaf_cond_alpha.cpp
    iaf_cond_alpha_mc.h iaf_cond_alpha_mc.cpp
    iaf_cond_beta.h iaf_cond_beta.cpp
    iaf_cond_exp.h iaf_cond_exp.cpp
    iaf_cond_exp_sfa_rr.h iaf_cond_exp_sfa_rr.cpp
    iaf_psc_alpha.h iaf_psc_alpha.cpp
    iaf_psc_alpha_canon.cpp iaf_psc_alpha_canon.cpp
    iaf_psc_alpha_multisynapse.h iaf_psc_alpha_multisynapse.cpp
    iaf_psc_alpha_ps.cpp iaf_psc_alpha_ps.h
    iaf_psc_delta.h iaf_psc_delta.cpp
    iaf_psc_delta_ps.cpp iaf_psc_delta_ps.h
    iaf_psc_exp.h iaf_psc_exp.cpp
    iaf_psc_exp_htum.h iaf_psc_exp_htum.cpp
    iaf_psc_exp_multisynapse.h iaf_psc_exp_multisynapse.cpp
    iaf_psc_exp_ps.cpp iaf_psc_exp_ps.h
    iaf_psc_exp_ps_lossless.cpp iaf_psc_exp_ps_lossless.h
    izhikevich.h izhikevich.cpp
    jonke_connection.h
    lin_rate.h lin_rate.cpp
    mat2_psc_exp.h mat2_psc_exp.cpp
    mcculloch_pitts_neuron.h mcculloch_pitts_neuron.cpp
    mip_generator.h mip_generator.cpp
    modelsmodule.h modelsmodule.cpp
    multimeter.h multimeter.cpp
    music_cont_in_proxy.h music_cont_in_proxy.cpp
    music_cont_out_proxy.h music_cont_out_proxy.cpp
    music_event_in_proxy.h music_event_in_proxy.cpp
    music_event_out_proxy.h music_event_out_proxy.cpp
    music_rate_in_proxy.h music_rate_in_proxy.cpp
    music_rate_out_proxy.h music_rate_out_proxy.cpp
    music_message_in_proxy.h music_message_in_proxy.cpp
    noise_generator.h noise_generator.cpp
    parrot_neuron.h parrot_neuron.cpp
    parrot_neuron_ps.cpp parrot_neuron_ps.h
    inhomogeneous_poisson_generator.h inhomogeneous_poisson_generator.cpp
    poisson_generator.h poisson_generator.cpp
    poisson_generator_ps.cpp poisson_generator_ps.h
    pp_psc_delta.h pp_psc_delta.cpp
    pp_pop_psc_delta.h pp_pop_psc_delta.cpp
    pp_cond_exp_mc_urbanczik.h pp_cond_exp_mc_urbanczik.cpp
    ppd_sup_generator.h ppd_sup_generator.cpp
    pulsepacket_generator.h pulsepacket_generator.cpp
    quantal_stp_connection.h quantal_stp_connection_impl.h
    rate_connection_delayed.h
    rate_connection_instantaneous.h
    rate_neuron_opn.h rate_neuron_opn_impl.h
    rate_neuron_ipn.h rate_neuron_ipn_impl.h
    rate_transformer_node.h rate_transformer_node_impl.h
    siegert_neuron.h siegert_neuron.cpp
    sigmoid_rate.h sigmoid_rate.cpp
    sigmoid_rate_gg_1998.h sigmoid_rate_gg_1998.cpp
    sinusoidal_poisson_generator.h sinusoidal_poisson_generator.cpp
    sinusoidal_gamma_generator.h sinusoidal_gamma_generator.cpp
<<<<<<< HEAD
    fast_trace_computer.h fast_trace_computer.cpp
    spike_detector.h spike_detector.cpp
=======
    spike_recorder.h spike_recorder.cpp
>>>>>>> b628ccfe
    spike_generator.h spike_generator.cpp
    spin_detector.h spin_detector.cpp
    static_connection.h
    static_connection_hom_w.h
    stdp_connection.h
    stdp_nn_pre-centered_connection.h
    stdp_nn_restr_connection.h
    stdp_nn_symm_connection.h
    stdp_connection_facetshw_hom.h stdp_connection_facetshw_hom_impl.h
    stdp_connection_hom.h stdp_connection_hom.cpp
    stdp_dopa_connection.h stdp_dopa_connection.cpp
    stdp_connection_facetshw_hom.h stdp_connection_facetshw_hom_impl.h
    stdp_pl_connection_hom.h stdp_pl_connection_hom.cpp
    stdp_triplet_connection.h
    step_current_generator.h step_current_generator.cpp
    step_rate_generator.h step_rate_generator.cpp
    tanh_rate.h tanh_rate.cpp
    threshold_lin_rate.h threshold_lin_rate.cpp
    tsodyks2_connection.h
    tsodyks_connection.h
    tsodyks_connection_hom.h tsodyks_connection_hom.cpp
    urbanczik_connection.h
    volume_transmitter.h volume_transmitter.cpp
    vogels_sprekeler_connection.h
    weight_recorder.h weight_recorder.cpp
    spike_dilutor.h spike_dilutor.cpp
    )

add_library( models ${models_sources} )
target_link_libraries( models nestutil sli_lib nestkernel random )

target_include_directories( models PRIVATE
    ${PROJECT_SOURCE_DIR}/libnestutil
    ${PROJECT_BINARY_DIR}/libnestutil
    ${PROJECT_SOURCE_DIR}/librandom
    ${PROJECT_SOURCE_DIR}/sli
    ${PROJECT_SOURCE_DIR}/nestkernel
    )

install( TARGETS models
    LIBRARY DESTINATION ${CMAKE_INSTALL_LIBDIR}/nest
    ARCHIVE DESTINATION ${CMAKE_INSTALL_LIBDIR}/nest
    RUNTIME DESTINATION ${CMAKE_INSTALL_BINDIR}
    )

FILTER_HEADERS("${models_sources}" install_headers )
install( FILES ${install_headers}
    DESTINATION ${CMAKE_INSTALL_INCLUDEDIR}/nest)<|MERGE_RESOLUTION|>--- conflicted
+++ resolved
@@ -111,12 +111,8 @@
     sigmoid_rate_gg_1998.h sigmoid_rate_gg_1998.cpp
     sinusoidal_poisson_generator.h sinusoidal_poisson_generator.cpp
     sinusoidal_gamma_generator.h sinusoidal_gamma_generator.cpp
-<<<<<<< HEAD
     fast_trace_computer.h fast_trace_computer.cpp
-    spike_detector.h spike_detector.cpp
-=======
     spike_recorder.h spike_recorder.cpp
->>>>>>> b628ccfe
     spike_generator.h spike_generator.cpp
     spin_detector.h spin_detector.cpp
     static_connection.h
