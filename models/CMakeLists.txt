--- conflicted
+++ resolved
@@ -31,12 +31,9 @@
     amat2_psc_exp.h amat2_psc_exp.cpp
     bernoulli_connection.h
     binary_neuron.h
-<<<<<<< HEAD
     bpid_kp_2017.h bpid_kp_2017.cpp
     bpid_kp_connection.h
-=======
     clopath_connection.h
->>>>>>> ba8feb49
     cont_delay_connection.h cont_delay_connection_impl.h
     correlation_detector.h correlation_detector.cpp
     correlomatrix_detector.h correlomatrix_detector.cpp
