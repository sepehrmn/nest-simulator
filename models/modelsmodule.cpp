/*
 *  modelsmodule.cpp
 *
 *  This file is part of NEST.
 *
 *  Copyright (C) 2004 The NEST Initiative
 *
 *  NEST is free software: you can redistribute it and/or modify
 *  it under the terms of the GNU General Public License as published by
 *  the Free Software Foundation, either version 2 of the License, or
 *  (at your option) any later version.
 *
 *  NEST is distributed in the hope that it will be useful,
 *  but WITHOUT ANY WARRANTY; without even the implied warranty of
 *  MERCHANTABILITY or FITNESS FOR A PARTICULAR PURPOSE.  See the
 *  GNU General Public License for more details.
 *
 *  You should have received a copy of the GNU General Public License
 *  along with NEST.  If not, see <http://www.gnu.org/licenses/>.
 *
 */

/*
    This file is part of NEST.

    modelsmodule.cpp -- sets up the modeldict with all models included
    with the NEST distribution.

    Author(s):
    Marc-Oliver Gewaltig
    R"udiger Kupper
    Hans Ekkehard Plesser

    First Version: June 2006
*/

#include "modelsmodule.h"

// Includes from nestkernel
#include "genericmodel_impl.h"

// Generated includes:
#include "config.h"

// Neuron models
#include "aeif_cond_alpha.h"
#include "aeif_cond_alpha_multisynapse.h"
#include "aeif_cond_beta_multisynapse.h"
#include "aeif_cond_alpha_RK5.h"
#include "aeif_cond_exp.h"
#include "aeif_psc_alpha.h"
#include "aeif_psc_exp.h"
#include "aeif_psc_delta.h"
#include "amat2_psc_exp.h"
<<<<<<< HEAD
#include "bpid_kp_2017.h"
=======
#include "erfc_neuron.h"
#include "gauss_rate.h"
>>>>>>> 603090f1
#include "ginzburg_neuron.h"
#include "hh_cond_exp_traub.h"
#include "hh_psc_alpha.h"
#include "hh_psc_alpha_gap.h"
#include "ht_neuron.h"
#include "iaf_chs_2007.h"
#include "iaf_chxk_2008.h"
#include "iaf_cond_alpha.h"
#include "iaf_cond_alpha_mc.h"
#include "iaf_cond_exp.h"
#include "iaf_cond_exp_sfa_rr.h"
#include "iaf_psc_alpha.h"
#include "iaf_psc_alpha_multisynapse.h"
#include "iaf_psc_delta.h"
#include "iaf_psc_exp.h"
#include "iaf_psc_exp_multisynapse.h"
#include "iaf_tum_2000.h"
#include "izhikevich.h"
#include "lin_rate.h"
#include "tanh_rate.h"
#include "threshold_lin_rate.h"
#include "mat2_psc_exp.h"
#include "mcculloch_pitts_neuron.h"
#include "parrot_neuron.h"
#include "pp_pop_psc_delta.h"
#include "pp_psc_delta.h"
#include "siegert_neuron.h"
#include "sigmoid_rate.h"
#include "sigmoid_rate_gg_1998.h"
#include "gif_psc_exp.h"
#include "gif_psc_exp_multisynapse.h"
#include "gif_cond_exp.h"
#include "gif_cond_exp_multisynapse.h"
#include "gif_pop_psc_exp.h"

// Stimulation devices
#include "ac_generator.h"
#include "dc_generator.h"
#include "gamma_sup_generator.h"
#include "mip_generator.h"
#include "noise_generator.h"
#include "poisson_generator.h"
#include "inhomogeneous_poisson_generator.h"
#include "ppd_sup_generator.h"
#include "pulsepacket_generator.h"
#include "sinusoidal_gamma_generator.h"
#include "sinusoidal_poisson_generator.h"
#include "spike_generator.h"
#include "step_current_generator.h"

// Recording devices
#include "correlation_detector.h"
#include "correlomatrix_detector.h"
#include "correlospinmatrix_detector.h"
#include "multimeter.h"
#include "spike_detector.h"
#include "spin_detector.h"
#include "weight_recorder.h"

#include "volume_transmitter.h"

// Prototypes for synapses
#include "bernoulli_connection.h"
#include "common_synapse_properties.h"
#include "cont_delay_connection.h"
#include "cont_delay_connection_impl.h"
#include "diffusion_connection.h"
#include "gap_junction.h"
#include "ht_connection.h"
#include "bpid_kp_connection.h"
#include "quantal_stp_connection.h"
#include "quantal_stp_connection_impl.h"
#include "rate_connection_instantaneous.h"
#include "rate_connection_delayed.h"
#include "spike_dilutor.h"
#include "static_connection.h"
#include "static_connection_hom_w.h"
#include "stdp_connection.h"
#include "stdp_connection_facetshw_hom.h"
#include "stdp_connection_facetshw_hom_impl.h"
#include "stdp_connection_hom.h"
#include "stdp_triplet_connection.h"
#include "stdp_dopa_connection.h"
#include "stdp_pl_connection_hom.h"
#include "tsodyks2_connection.h"
#include "tsodyks_connection.h"
#include "tsodyks_connection_hom.h"
#include "vogels_sprekeler_connection.h"

// Includes from nestkernel:
#include "common_synapse_properties.h"
#include "connector_model_impl.h"
#include "genericmodel.h"
#include "kernel_manager.h"
#include "model.h"
#include "model_manager_impl.h"
#include "target_identifier.h"

#ifdef HAVE_MUSIC
#include "music_event_in_proxy.h"
#include "music_event_out_proxy.h"
#include "music_cont_in_proxy.h"
#include "music_cont_out_proxy.h"
#include "music_message_in_proxy.h"
#endif

namespace nest
{
// At the time when ModelsModule is constructed, the SLI Interpreter
// must already be initialized. ModelsModule relies on the presence of
// the following SLI datastructures: Name, Dictionary
ModelsModule::ModelsModule()
{
}

ModelsModule::~ModelsModule()
{
}

const std::string
ModelsModule::name( void ) const
{
  return std::string(
    "NEST Standard Models Module" ); // Return name of the module
}

const std::string
ModelsModule::commandstring( void ) const
{
  // TODO: Move models-init.sli to sli_neuron....
  return std::string( "(models-init) run" );
}

//-------------------------------------------------------------------------------------

void
ModelsModule::init( SLIInterpreter* )
{
<<<<<<< HEAD
  kernel().model_manager.register_node_model< bpid_kp_2017 >( "bpid_kp_2017" );
  kernel().model_manager.register_node_model< iaf_neuron >( "iaf_neuron",
    /* private_model */ false,
    /* deprecation_info */ "NEST 3.0" );
=======
  // rate models with input noise
  kernel().model_manager.register_node_model< gauss_rate_ipn >(
    "gauss_rate_ipn" );
  kernel().model_manager.register_node_model< lin_rate_ipn >( "lin_rate_ipn" );
  kernel().model_manager.register_node_model< sigmoid_rate_ipn >(
    "sigmoid_rate_ipn" );
  kernel().model_manager.register_node_model< sigmoid_rate_gg_1998_ipn >(
    "sigmoid_rate_gg_1998_ipn" );
  kernel().model_manager.register_node_model< tanh_rate_ipn >(
    "tanh_rate_ipn" );
  kernel().model_manager.register_node_model< threshold_lin_rate_ipn >(
    "threshold_lin_rate_ipn" );

  // rate models with output noise
  kernel().model_manager.register_node_model< lin_rate_opn >( "lin_rate_opn" );
  kernel().model_manager.register_node_model< tanh_rate_opn >(
    "tanh_rate_opn" );
  kernel().model_manager.register_node_model< threshold_lin_rate_opn >(
    "threshold_lin_rate_opn" );

  // rate transformer nodes
  kernel().model_manager.register_node_model< rate_transformer_gauss >(
    "rate_transformer_gauss" );
  kernel().model_manager.register_node_model< rate_transformer_lin >(
    "rate_transformer_lin" );
  kernel().model_manager.register_node_model< rate_transformer_sigmoid >(
    "rate_transformer_sigmoid" );
  kernel()
    .model_manager.register_node_model< rate_transformer_sigmoid_gg_1998 >(
      "rate_transformer_sigmoid_gg_1998" );
  kernel().model_manager.register_node_model< rate_transformer_tanh >(
    "rate_transformer_tanh" );
  kernel().model_manager.register_node_model< rate_transformer_threshold_lin >(
    "rate_transformer_threshold_lin" );

>>>>>>> 603090f1
  kernel().model_manager.register_node_model< iaf_chs_2007 >( "iaf_chs_2007" );
  kernel().model_manager.register_node_model< iaf_psc_alpha >(
    "iaf_psc_alpha" );
  kernel().model_manager.register_node_model< iaf_psc_alpha_multisynapse >(
    "iaf_psc_alpha_multisynapse" );
  kernel().model_manager.register_node_model< iaf_psc_delta >(
    "iaf_psc_delta" );
  kernel().model_manager.register_node_model< iaf_psc_exp >( "iaf_psc_exp" );
  kernel().model_manager.register_node_model< iaf_psc_exp_multisynapse >(
    "iaf_psc_exp_multisynapse" );
  kernel().model_manager.register_node_model< iaf_tum_2000 >( "iaf_tum_2000" );
  kernel().model_manager.register_node_model< amat2_psc_exp >(
    "amat2_psc_exp" );
  kernel().model_manager.register_node_model< mat2_psc_exp >( "mat2_psc_exp" );
  kernel().model_manager.register_node_model< parrot_neuron >(
    "parrot_neuron" );
  kernel().model_manager.register_node_model< pp_psc_delta >( "pp_psc_delta" );
  kernel().model_manager.register_node_model< pp_pop_psc_delta >(
    "pp_pop_psc_delta" );
  kernel().model_manager.register_node_model< gif_psc_exp >( "gif_psc_exp" );
  kernel().model_manager.register_node_model< gif_psc_exp_multisynapse >(
    "gif_psc_exp_multisynapse" );

  kernel().model_manager.register_node_model< ac_generator >( "ac_generator" );
  kernel().model_manager.register_node_model< dc_generator >( "dc_generator" );
  kernel().model_manager.register_node_model< spike_generator >(
    "spike_generator" );
  kernel().model_manager.register_node_model< inhomogeneous_poisson_generator >(
    "inhomogeneous_poisson_generator" );
  kernel().model_manager.register_node_model< poisson_generator >(
    "poisson_generator" );
  kernel().model_manager.register_node_model< pulsepacket_generator >(
    "pulsepacket_generator" );
  kernel().model_manager.register_node_model< noise_generator >(
    "noise_generator" );
  kernel().model_manager.register_node_model< step_current_generator >(
    "step_current_generator" );
  kernel().model_manager.register_node_model< mip_generator >(
    "mip_generator" );
  kernel().model_manager.register_node_model< sinusoidal_poisson_generator >(
    "sinusoidal_poisson_generator" );
  kernel().model_manager.register_node_model< ppd_sup_generator >(
    "ppd_sup_generator" );
  kernel().model_manager.register_node_model< gamma_sup_generator >(
    "gamma_sup_generator" );
  kernel().model_manager.register_node_model< erfc_neuron >( "erfc_neuron" );
  kernel().model_manager.register_node_model< ginzburg_neuron >(
    "ginzburg_neuron" );
  kernel().model_manager.register_node_model< mcculloch_pitts_neuron >(
    "mcculloch_pitts_neuron" );
  kernel().model_manager.register_node_model< izhikevich >( "izhikevich" );
  kernel().model_manager.register_node_model< spike_dilutor >(
    "spike_dilutor" );

  kernel().model_manager.register_node_model< spike_detector >(
    "spike_detector" );
  kernel().model_manager.register_node_model< weight_recorder >(
    "weight_recorder" );
  kernel().model_manager.register_node_model< spin_detector >(
    "spin_detector" );
  kernel().model_manager.register_node_model< Multimeter >( "multimeter" );
  kernel().model_manager.register_node_model< correlation_detector >(
    "correlation_detector" );
  kernel().model_manager.register_node_model< correlomatrix_detector >(
    "correlomatrix_detector" );
  kernel().model_manager.register_node_model< correlospinmatrix_detector >(
    "correlospinmatrix_detector" );
  kernel().model_manager.register_node_model< volume_transmitter >(
    "volume_transmitter" );

  // Create voltmeter as a multimeter pre-configured to record V_m.
  /*BeginDocumentation
  Name: voltmeter - Device to record membrane potential from neurons.
  Synopsis: voltmeter Create

  Description:
  A voltmeter records the membrane potential (V_m) of connected nodes
  to memory, file or stdout.

  By default, voltmeters record values once per ms. Set the parameter
  /interval to change this. The recording interval cannot be smaller
  than the resolution.

  Results are returned in the /events entry of the status dictionary,
  which contains membrane potential as vector /V_m and pertaining
  times as vector /times and node GIDs as /senders, if /withtime and
  /withgid are set, respectively.

  Accumulator mode:
  Voltmeter can operate in accumulator mode. In this case, values for all
  recorded variables are added across all recorded nodes (but kept separate in
  time). This can be useful to record average membrane potential in a
  population.

  To activate accumulator mode, either set /to_accumulator to true, or set
  /record_to [ /accumulator ].  In accumulator mode, you cannot record to file,
  to memory, to screen, with GID or with weight. You must activate accumulator
  mode before simulating. Accumulator data is never written to file. You must
  extract it from the device using GetStatus.

  Remarks:
   - The voltmeter model is implemented as a multimeter preconfigured to
     record /V_m.
   - The set of variables to record and the recording interval must be set
     BEFORE the voltmeter is connected to any node, and cannot be changed
     afterwards.
   - A voltmeter cannot be frozen.
   - If you record with voltmeter in accumulator mode and some of the nodes
     you record from are frozen and others are not, data will only be collected
     from the unfrozen nodes. Most likely, this will lead to confusing results,
     so you should not use voltmeter with frozen nodes.

  Parameters:
       The following parameter can be set in the status dictionary:
       interval     double - Recording interval in ms

  Examples:
  SLI ] /iaf_cond_alpha Create /n Set
  SLI ] /voltmeter Create /vm Set
  SLI ] vm << /interval 0.5 >> SetStatus
  SLI ] vm n Connect
  SLI ] 10 Simulate
  SLI ] vm /events get info
  --------------------------------------------------
  Name                     Type                Value
  --------------------------------------------------
  senders                  intvectortype       <intvectortype>
  times                    doublevectortype    <doublevectortype>
  V_m                      doublevectortype    <doublevectortype>
  --------------------------------------------------
  Total number of entries: 3


  Sends: DataLoggingRequest

  SeeAlso: Device, RecordingDevice, multimeter
  */
  DictionaryDatum vmdict = DictionaryDatum( new Dictionary );
  ArrayDatum ad;
  ad.push_back( LiteralDatum( names::V_m.toString() ) );
  ( *vmdict )[ names::record_from ] = ad;
  const Name name = "voltmeter";
  kernel().model_manager.register_preconf_node_model< Multimeter >(
    name, vmdict, false );

#ifdef HAVE_GSL
  kernel().model_manager.register_node_model< iaf_chxk_2008 >(
    "iaf_chxk_2008" );
  kernel().model_manager.register_node_model< iaf_cond_alpha >(
    "iaf_cond_alpha" );
  kernel().model_manager.register_node_model< iaf_cond_exp >( "iaf_cond_exp" );
  kernel().model_manager.register_node_model< iaf_cond_exp_sfa_rr >(
    "iaf_cond_exp_sfa_rr" );
  kernel().model_manager.register_node_model< iaf_cond_alpha_mc >(
    "iaf_cond_alpha_mc" );
  kernel().model_manager.register_node_model< hh_psc_alpha >( "hh_psc_alpha" );
  kernel().model_manager.register_node_model< hh_psc_alpha_gap >(
    "hh_psc_alpha_gap" );
  kernel().model_manager.register_node_model< hh_cond_exp_traub >(
    "hh_cond_exp_traub" );
  kernel().model_manager.register_node_model< sinusoidal_gamma_generator >(
    "sinusoidal_gamma_generator" );
  kernel().model_manager.register_node_model< gif_cond_exp >( "gif_cond_exp" );
  kernel().model_manager.register_node_model< gif_cond_exp_multisynapse >(
    "gif_cond_exp_multisynapse" );
  kernel().model_manager.register_node_model< gif_pop_psc_exp >(
    "gif_pop_psc_exp" );

  kernel().model_manager.register_node_model< aeif_cond_alpha >(
    "aeif_cond_alpha" );
  kernel().model_manager.register_node_model< aeif_cond_exp >(
    "aeif_cond_exp" );
  kernel().model_manager.register_node_model< aeif_psc_alpha >(
    "aeif_psc_alpha" );
  kernel().model_manager.register_node_model< aeif_psc_exp >( "aeif_psc_exp" );
  kernel().model_manager.register_node_model< aeif_psc_delta >(
    "aeif_psc_delta" );
  kernel().model_manager.register_node_model< ht_neuron >( "ht_neuron" );
  kernel().model_manager.register_node_model< aeif_cond_beta_multisynapse >(
    "aeif_cond_beta_multisynapse" );
  kernel().model_manager.register_node_model< aeif_cond_alpha_multisynapse >(
    "aeif_cond_alpha_multisynapse" );
  kernel().model_manager.register_node_model< siegert_neuron >(
    "siegert_neuron" );
#endif

  // This version of the AdEx model does not depend on GSL.
  kernel().model_manager.register_node_model< aeif_cond_alpha_RK5 >(
    "aeif_cond_alpha_RK5",
    /*private_model*/ false,
    /*deprecation_info*/ "NEST 3.0" );

#ifdef HAVE_MUSIC
  //// proxies for inter-application communication using MUSIC
  kernel().model_manager.register_node_model< music_event_in_proxy >(
    "music_event_in_proxy" );
  kernel().model_manager.register_node_model< music_event_out_proxy >(
    "music_event_out_proxy" );
  kernel().model_manager.register_node_model< music_cont_in_proxy >(
    "music_cont_in_proxy" );
  kernel().model_manager.register_node_model< music_cont_out_proxy >(
    "music_cont_out_proxy" );
  kernel().model_manager.register_node_model< music_message_in_proxy >(
    "music_message_in_proxy" );
#endif

  // register synapses

  /* BeginDocumentation
     Name: static_synapse_hpc - Variant of static_synapse with low memory
     consumption.

     Description:
     hpc synapses store the target neuron in form of a 2 Byte index instead of
     an 8 Byte pointer. This limits the number of thread local neurons to
     65,536. No support for different receptor types. Otherwise identical to
     static_synapse.

     SeeAlso: synapsedict, static_synapse
  */
  kernel()
    .model_manager
    .register_connection_model< StaticConnection< TargetIdentifierPtrRport > >(
      "static_synapse" );
  kernel()
    .model_manager
    .register_connection_model< StaticConnection< TargetIdentifierIndex > >(
      "static_synapse_hpc" );


  /* BeginDocumentation
     Name: static_synapse_hom_w_hpc - Variant of static_synapse_hom_w with low
     memory consumption.
     SeeAlso: synapsedict, static_synapse_hom_w, static_synapse_hpc
  */
  kernel()
    .model_manager
    .register_connection_model< StaticConnectionHomW< TargetIdentifierPtrRport > >(
      "static_synapse_hom_w" );
  kernel()
    .model_manager
    .register_connection_model< StaticConnectionHomW< TargetIdentifierIndex > >(
      "static_synapse_hom_w_hpc" );

  /* BeginDocumentation
     Name: gap_junction - Connection model for gap junctions.
     SeeAlso: synapsedict
  */
  kernel()
    .model_manager
    .register_secondary_connection_model< GapJunction< TargetIdentifierPtrRport > >(
      "gap_junction", /*has_delay=*/false, /*requires_symmetric=*/true );
  kernel()
    .model_manager
    .register_secondary_connection_model< RateConnectionInstantaneous< TargetIdentifierPtrRport > >(
      "rate_connection_instantaneous", /*has_delay=*/false );
  kernel()
    .model_manager
    .register_secondary_connection_model< RateConnectionDelayed< TargetIdentifierPtrRport > >(
      "rate_connection_delayed" );
  kernel()
    .model_manager
    .register_secondary_connection_model< DiffusionConnection< TargetIdentifierPtrRport > >(
      "diffusion_connection", /*has_delay=*/false );


  /* BeginDocumentation
     Name: stdp_synapse_hpc - Variant of stdp_synapse with low memory
     consumption.
     SeeAlso: synapsedict, stdp_synapse, static_synapse_hpc
  */
  kernel()
    .model_manager
    .register_connection_model< STDPConnection< TargetIdentifierPtrRport > >(
      "stdp_synapse" );
  kernel()
    .model_manager
    .register_connection_model< STDPConnection< TargetIdentifierIndex > >(
      "stdp_synapse_hpc" );


  /* BeginDocumentation
     Name: stdp_pl_synapse_hom_hpc - Variant of stdp_pl_synapse_hom with low
     memory consumption.
     SeeAlso: synapsedict, stdp_pl_synapse_hom, static_synapse_hpc
  */
  kernel()
    .model_manager
    .register_connection_model< STDPPLConnectionHom< TargetIdentifierPtrRport > >(
      "stdp_pl_synapse_hom" );
  kernel()
    .model_manager
    .register_connection_model< STDPPLConnectionHom< TargetIdentifierIndex > >(
      "stdp_pl_synapse_hom_hpc" );


  /* BeginDocumentation
     Name: stdp_triplet_synapse_hpc - Variant of stdp_triplet_synapse with low
     memory consumption.
     SeeAlso: synapsedict, stdp_synapse, static_synapse_hpc
  */
  kernel()
    .model_manager
    .register_connection_model< STDPTripletConnection< TargetIdentifierPtrRport > >(
      "stdp_triplet_synapse" );
  kernel()
    .model_manager
    .register_connection_model< STDPTripletConnection< TargetIdentifierIndex > >(
      "stdp_triplet_synapse_hpc" );


  /* BeginDocumentation
     Name: quantal_stp_synapse_hpc - Variant of quantal_stp_synapse with low
     memory consumption.
     SeeAlso: synapsedict, quantal_stp_synapse, static_synapse_hpc
  */
  kernel()
    .model_manager
    .register_connection_model< Quantal_StpConnection< TargetIdentifierPtrRport > >(
      "quantal_stp_synapse" );
  kernel()
    .model_manager
    .register_connection_model< Quantal_StpConnection< TargetIdentifierIndex > >(
      "quantal_stp_synapse_hpc" );


  /* BeginDocumentation
     Name: stdp_synapse_hom_hpc - Variant of quantal_stp_synapse with low memory
     consumption.
     SeeAlso: synapsedict, stdp_synapse_hom, static_synapse_hpc
  */
  kernel()
    .model_manager
    .register_connection_model< STDPConnectionHom< TargetIdentifierPtrRport > >(
      "stdp_synapse_hom" );
  kernel()
    .model_manager
    .register_connection_model< STDPConnectionHom< TargetIdentifierIndex > >(
      "stdp_synapse_hom_hpc" );


  /* BeginDocumentation
     Name: stdp_facetshw_synapse_hom_hpc - Variant of stdp_facetshw_synapse_hom
     with low memory consumption.
     SeeAlso: synapsedict, stdp_facetshw_synapse_hom, static_synapse_hpc
  */
  kernel()
    .model_manager
    .register_connection_model< STDPFACETSHWConnectionHom< TargetIdentifierPtrRport > >(
      "stdp_facetshw_synapse_hom" );
  kernel()
    .model_manager
    .register_connection_model< STDPFACETSHWConnectionHom< TargetIdentifierIndex > >(
      "stdp_facetshw_synapse_hom_hpc" );


  /* BeginDocumentation
     Name: cont_delay_synapse_hpc - Variant of cont_delay_synapse with low
     memory consumption.
     SeeAlso: synapsedict, cont_delay_synapse, static_synapse_hpc
  */
  kernel()
    .model_manager
    .register_connection_model< ContDelayConnection< TargetIdentifierPtrRport > >(
      "cont_delay_synapse" );
  kernel()
    .model_manager
    .register_connection_model< ContDelayConnection< TargetIdentifierIndex > >(
      "cont_delay_synapse_hpc" );


  /* BeginDocumentation
     Name: tsodyks_synapse_hpc - Variant of tsodyks_synapse with low memory
     consumption.
     SeeAlso: synapsedict, tsodyks_synapse, static_synapse_hpc
  */
  kernel()
    .model_manager
    .register_connection_model< TsodyksConnection< TargetIdentifierPtrRport > >(
      "tsodyks_synapse" );
  kernel()
    .model_manager
    .register_connection_model< TsodyksConnection< TargetIdentifierIndex > >(
      "tsodyks_synapse_hpc" );


  /* BeginDocumentation
     Name: tsodyks_synapse_hom_hpc - Variant of tsodyks_synapse_hom with low
     memory consumption.
     SeeAlso: synapsedict, tsodyks_synapse_hom, static_synapse_hpc
  */
  kernel()
    .model_manager
    .register_connection_model< TsodyksConnectionHom< TargetIdentifierPtrRport > >(
      "tsodyks_synapse_hom" );
  kernel()
    .model_manager
    .register_connection_model< TsodyksConnectionHom< TargetIdentifierIndex > >(
      "tsodyks_synapse_hom_hpc" );


  /* BeginDocumentation
     Name: tsodyks2_synapse_hpc - Variant of tsodyks2_synapse with low memory
     consumption.
     SeeAlso: synapsedict, tsodyks2_synapse, static_synapse_hpc
  */
  kernel()
    .model_manager
    .register_connection_model< Tsodyks2Connection< TargetIdentifierPtrRport > >(
      "tsodyks2_synapse" );
  kernel()
    .model_manager
    .register_connection_model< Tsodyks2Connection< TargetIdentifierIndex > >(
      "tsodyks2_synapse_hpc" );


  /* BeginDocumentation
     Name: ht_synapse_hpc - Variant of ht_synapse with low memory consumption.
     SeeAlso: synapsedict, ht_synapse, static_synapse_hpc
  */
  kernel()
    .model_manager
    .register_connection_model< HTConnection< TargetIdentifierPtrRport > >(
      "ht_synapse" );
  kernel()
    .model_manager
    .register_connection_model< HTConnection< TargetIdentifierIndex > >(
      "ht_synapse_hpc" );


  /* BeginDocumentation
     Name: stdp_dopamine_synapse_hpc - Variant of stdp_dopamine_synapse with low
     memory consumption.
     SeeAlso: synapsedict, stdp_dopamine_synapse, static_synapse_hpc
  */
  kernel()
    .model_manager
    .register_connection_model< STDPDopaConnection< TargetIdentifierPtrRport > >(
      "stdp_dopamine_synapse" );
  kernel()
    .model_manager
    .register_connection_model< STDPDopaConnection< TargetIdentifierIndex > >(
      "stdp_dopamine_synapse_hpc" );

  /* BeginDocumentation
     Name: vogels_sprekeler_synapse_hpc - Variant of vogels_sprekeler_synapse
     with low memory
     consumption.
     SeeAlso: synapsedict, vogels_sprekeler_synapse
  */
  kernel()
    .model_manager
    .register_connection_model< VogelsSprekelerConnection< TargetIdentifierPtrRport > >(
      "vogels_sprekeler_synapse" );
  kernel()
    .model_manager
    .register_connection_model< VogelsSprekelerConnection< TargetIdentifierIndex > >(
      "vogels_sprekeler_synapse_hpc" );

  /* BeginDocumentation
<<<<<<< HEAD
   Name: kp_1994_synapse - Variant of kp_1994_synapse with low memory
   consumption.
   SeeAlso: synapsedict
*/
  kernel()
          .model_manager
          .register_connection_model< BPIDKPCONNECTION< TargetIdentifierPtrRport > >(
                  "kp_1994_synapse" );
  kernel()
          .model_manager
          .register_connection_model< BPIDKPCONNECTION< TargetIdentifierIndex > >(
                  "kp_1994_synapse_hpc" );
=======
     Name: bernoulli_synapse - Static synapse with stochastic transmission
     SeeAlso: synapsedict, static_synapse, static_synapse_hom_w
  */
  kernel()
    .model_manager
    .register_connection_model< BernoulliConnection< TargetIdentifierPtrRport > >(
      "bernoulli_synapse" );
>>>>>>> 603090f1
}

} // namespace nest<|MERGE_RESOLUTION|>--- conflicted
+++ resolved
@@ -52,12 +52,9 @@
 #include "aeif_psc_exp.h"
 #include "aeif_psc_delta.h"
 #include "amat2_psc_exp.h"
-<<<<<<< HEAD
 #include "bpid_kp_2017.h"
-=======
 #include "erfc_neuron.h"
 #include "gauss_rate.h"
->>>>>>> 603090f1
 #include "ginzburg_neuron.h"
 #include "hh_cond_exp_traub.h"
 #include "hh_psc_alpha.h"
@@ -196,12 +193,6 @@
 void
 ModelsModule::init( SLIInterpreter* )
 {
-<<<<<<< HEAD
-  kernel().model_manager.register_node_model< bpid_kp_2017 >( "bpid_kp_2017" );
-  kernel().model_manager.register_node_model< iaf_neuron >( "iaf_neuron",
-    /* private_model */ false,
-    /* deprecation_info */ "NEST 3.0" );
-=======
   // rate models with input noise
   kernel().model_manager.register_node_model< gauss_rate_ipn >(
     "gauss_rate_ipn" );
@@ -237,7 +228,7 @@
   kernel().model_manager.register_node_model< rate_transformer_threshold_lin >(
     "rate_transformer_threshold_lin" );
 
->>>>>>> 603090f1
+  kernel().model_manager.register_node_model< bpid_kp_2017 >( "bpid_kp_2017" );
   kernel().model_manager.register_node_model< iaf_chs_2007 >( "iaf_chs_2007" );
   kernel().model_manager.register_node_model< iaf_psc_alpha >(
     "iaf_psc_alpha" );
@@ -697,21 +688,21 @@
     .register_connection_model< VogelsSprekelerConnection< TargetIdentifierIndex > >(
       "vogels_sprekeler_synapse_hpc" );
 
-  /* BeginDocumentation
-<<<<<<< HEAD
-   Name: kp_1994_synapse - Variant of kp_1994_synapse with low memory
-   consumption.
-   SeeAlso: synapsedict
-*/
-  kernel()
-          .model_manager
-          .register_connection_model< BPIDKPCONNECTION< TargetIdentifierPtrRport > >(
-                  "kp_1994_synapse" );
-  kernel()
-          .model_manager
-          .register_connection_model< BPIDKPCONNECTION< TargetIdentifierIndex > >(
-                  "kp_1994_synapse_hpc" );
-=======
+   /* BeginDocumentation
+      Name: kp_1994_synapse - Variant of kp_1994_synapse with low memory
+      consumption.
+      SeeAlso: synapsedict
+   */
+     kernel()
+             .model_manager
+             .register_connection_model< BPIDKPCONNECTION< TargetIdentifierPtrRport > >(
+                     "kp_1994_synapse" );
+     kernel()
+             .model_manager
+             .register_connection_model< BPIDKPCONNECTION< TargetIdentifierIndex > >(
+                     "kp_1994_synapse_hpc" );
+                     
+  /* BeginDocumentation
      Name: bernoulli_synapse - Static synapse with stochastic transmission
      SeeAlso: synapsedict, static_synapse, static_synapse_hom_w
   */
@@ -719,7 +710,6 @@
     .model_manager
     .register_connection_model< BernoulliConnection< TargetIdentifierPtrRport > >(
       "bernoulli_synapse" );
->>>>>>> 603090f1
 }
 
 } // namespace nest