/*
 *  modelsmodule.cpp
 *
 *  This file is part of NEST.
 *
 *  Copyright (C) 2004 The NEST Initiative
 *
 *  NEST is free software: you can redistribute it and/or modify
 *  it under the terms of the GNU General Public License as published by
 *  the Free Software Foundation, either version 2 of the License, or
 *  (at your option) any later version.
 *
 *  NEST is distributed in the hope that it will be useful,
 *  but WITHOUT ANY WARRANTY; without even the implied warranty of
 *  MERCHANTABILITY or FITNESS FOR A PARTICULAR PURPOSE.  See the
 *  GNU General Public License for more details.
 *
 *  You should have received a copy of the GNU General Public License
 *  along with NEST.  If not, see <http://www.gnu.org/licenses/>.
 *
 */

/*
    This file is part of NEST.

    modelsmodule.cpp -- sets up the modeldict with all models included
    with the NEST distribution.

    Author(s):
    Marc-Oliver Gewaltig
    R"udiger Kupper
    Hans Ekkehard Plesser

    First Version: June 2006
*/

#include "modelsmodule.h"

// Includes from nestkernel
#include "genericmodel_impl.h"

// Generated includes:
#include "config.h"

// Neuron models
#include "aeif_cond_alpha.h"
#include "aeif_cond_alpha_multisynapse.h"
#include "aeif_cond_beta_multisynapse.h"
#include "aeif_cond_alpha_RK5.h"
#include "aeif_cond_exp.h"
#include "aeif_psc_alpha.h"
#include "aeif_psc_exp.h"
#include "aeif_psc_delta.h"
#include "aeif_psc_delta_clopath.h"
#include "amat2_psc_exp.h"
#include "bpid_kp_2017.h"
#include "erfc_neuron.h"
#include "gauss_rate.h"
#include "ginzburg_neuron.h"
#include "hh_cond_exp_traub.h"
#include "hh_cond_beta_gap_traub.h"
#include "hh_psc_alpha.h"
#include "hh_psc_alpha_clopath.h"
#include "hh_psc_alpha_gap.h"
#include "ht_neuron.h"
#include "iaf_chs_2007.h"
#include "iaf_chxk_2008.h"
#include "iaf_cond_alpha.h"
#include "iaf_cond_alpha_mc.h"
#include "iaf_cond_beta.h"
#include "iaf_cond_exp.h"
#include "iaf_cond_exp_sfa_rr.h"
#include "iaf_psc_alpha.h"
#include "iaf_psc_alpha_multisynapse.h"
#include "iaf_psc_delta.h"
#include "iaf_psc_exp.h"
#include "iaf_psc_exp_multisynapse.h"
#include "iaf_tum_2000.h"
#include "izhikevich.h"
#include "lin_rate.h"
#include "tanh_rate.h"
#include "threshold_lin_rate.h"
#include "mat2_psc_exp.h"
#include "mcculloch_pitts_neuron.h"
#include "parrot_neuron.h"
#include "pp_pop_psc_delta.h"
#include "pp_psc_delta.h"
#include "siegert_neuron.h"
#include "sigmoid_rate.h"
#include "sigmoid_rate_gg_1998.h"
#include "gif_psc_exp.h"
#include "gif_psc_exp_multisynapse.h"
#include "gif_cond_exp.h"
#include "gif_cond_exp_multisynapse.h"
#include "gif_pop_psc_exp.h"

// Stimulation devices
#include "ac_generator.h"
#include "dc_generator.h"
#include "gamma_sup_generator.h"
#include "mip_generator.h"
#include "noise_generator.h"
#include "poisson_generator.h"
#include "inhomogeneous_poisson_generator.h"
#include "ppd_sup_generator.h"
#include "pulsepacket_generator.h"
#include "sinusoidal_gamma_generator.h"
#include "sinusoidal_poisson_generator.h"
#include "spike_generator.h"
#include "step_current_generator.h"
#include "step_rate_generator.h"

// Recording devices
#include "correlation_detector.h"
#include "correlomatrix_detector.h"
#include "correlospinmatrix_detector.h"
#include "multimeter.h"
#include "spike_detector.h"
#include "spin_detector.h"
#include "weight_recorder.h"

#include "volume_transmitter.h"

// Prototypes for synapses
#include "bernoulli_connection.h"
#include "clopath_connection.h"
#include "common_synapse_properties.h"
#include "cont_delay_connection.h"
#include "cont_delay_connection_impl.h"
#include "diffusion_connection.h"
#include "gap_junction.h"
#include "ht_connection.h"
#include "bpid_kp_connection.h"
#include "quantal_stp_connection.h"
#include "quantal_stp_connection_impl.h"
#include "rate_connection_instantaneous.h"
#include "rate_connection_delayed.h"
#include "spike_dilutor.h"
#include "static_connection.h"
#include "static_connection_hom_w.h"
#include "stdp_connection.h"
#include "stdp_connection_facetshw_hom.h"
#include "stdp_connection_facetshw_hom_impl.h"
#include "stdp_connection_hom.h"
#include "stdp_triplet_connection.h"
#include "stdp_dopa_connection.h"
#include "stdp_pl_connection_hom.h"
#include "tsodyks2_connection.h"
#include "tsodyks_connection.h"
#include "tsodyks_connection_hom.h"
#include "vogels_sprekeler_connection.h"

// Includes from nestkernel:
#include "common_synapse_properties.h"
#include "connector_model_impl.h"
#include "genericmodel.h"
#include "kernel_manager.h"
#include "model.h"
#include "model_manager_impl.h"
#include "target_identifier.h"

#ifdef HAVE_MUSIC
#include "music_event_in_proxy.h"
#include "music_event_out_proxy.h"
#include "music_cont_in_proxy.h"
#include "music_cont_out_proxy.h"
#include "music_message_in_proxy.h"
#endif

namespace nest
{
// At the time when ModelsModule is constructed, the SLI Interpreter
// must already be initialized. ModelsModule relies on the presence of
// the following SLI datastructures: Name, Dictionary
ModelsModule::ModelsModule()
{
}

ModelsModule::~ModelsModule()
{
}

const std::string
ModelsModule::name( void ) const
{
  return std::string( "NEST Standard Models Module" ); // Return name of the module
}

const std::string
ModelsModule::commandstring( void ) const
{
  // TODO: Move models-init.sli to sli_neuron....
  return std::string( "(models-init) run" );
}

//-------------------------------------------------------------------------------------

void
ModelsModule::init( SLIInterpreter* )
{
  // rate models with input noise
  kernel().model_manager.register_node_model< gauss_rate_ipn >( "gauss_rate_ipn" );
  kernel().model_manager.register_node_model< lin_rate_ipn >( "lin_rate_ipn" );
  kernel().model_manager.register_node_model< sigmoid_rate_ipn >( "sigmoid_rate_ipn" );
  kernel().model_manager.register_node_model< sigmoid_rate_gg_1998_ipn >( "sigmoid_rate_gg_1998_ipn" );
  kernel().model_manager.register_node_model< tanh_rate_ipn >( "tanh_rate_ipn" );
  kernel().model_manager.register_node_model< threshold_lin_rate_ipn >( "threshold_lin_rate_ipn" );

  // rate models with output noise
  kernel().model_manager.register_node_model< lin_rate_opn >( "lin_rate_opn" );
  kernel().model_manager.register_node_model< tanh_rate_opn >( "tanh_rate_opn" );
  kernel().model_manager.register_node_model< threshold_lin_rate_opn >( "threshold_lin_rate_opn" );

  // rate transformer nodes
  kernel().model_manager.register_node_model< rate_transformer_gauss >( "rate_transformer_gauss" );
  kernel().model_manager.register_node_model< rate_transformer_lin >( "rate_transformer_lin" );
  kernel().model_manager.register_node_model< rate_transformer_sigmoid >( "rate_transformer_sigmoid" );
  kernel().model_manager.register_node_model< rate_transformer_sigmoid_gg_1998 >( "rate_transformer_sigmoid_gg_1998" );
  kernel().model_manager.register_node_model< rate_transformer_tanh >( "rate_transformer_tanh" );
  kernel().model_manager.register_node_model< rate_transformer_threshold_lin >( "rate_transformer_threshold_lin" );

  kernel().model_manager.register_node_model< bpid_kp_2017 >( "bpid_kp_2017" );
  kernel().model_manager.register_node_model< iaf_chs_2007 >( "iaf_chs_2007" );
  kernel().model_manager.register_node_model< iaf_psc_alpha >( "iaf_psc_alpha" );
  kernel().model_manager.register_node_model< iaf_psc_alpha_multisynapse >( "iaf_psc_alpha_multisynapse" );
  kernel().model_manager.register_node_model< iaf_psc_delta >( "iaf_psc_delta" );
  kernel().model_manager.register_node_model< iaf_psc_exp >( "iaf_psc_exp" );
  kernel().model_manager.register_node_model< iaf_psc_exp_multisynapse >( "iaf_psc_exp_multisynapse" );
  kernel().model_manager.register_node_model< iaf_tum_2000 >( "iaf_tum_2000" );
  kernel().model_manager.register_node_model< amat2_psc_exp >( "amat2_psc_exp" );
  kernel().model_manager.register_node_model< mat2_psc_exp >( "mat2_psc_exp" );
  kernel().model_manager.register_node_model< parrot_neuron >( "parrot_neuron" );
  kernel().model_manager.register_node_model< pp_psc_delta >( "pp_psc_delta" );
  kernel().model_manager.register_node_model< pp_pop_psc_delta >( "pp_pop_psc_delta" );
  kernel().model_manager.register_node_model< gif_psc_exp >( "gif_psc_exp" );
  kernel().model_manager.register_node_model< gif_psc_exp_multisynapse >( "gif_psc_exp_multisynapse" );

  kernel().model_manager.register_node_model< ac_generator >( "ac_generator" );
  kernel().model_manager.register_node_model< dc_generator >( "dc_generator" );
  kernel().model_manager.register_node_model< spike_generator >( "spike_generator" );
  kernel().model_manager.register_node_model< inhomogeneous_poisson_generator >( "inhomogeneous_poisson_generator" );
  kernel().model_manager.register_node_model< poisson_generator >( "poisson_generator" );
  kernel().model_manager.register_node_model< pulsepacket_generator >( "pulsepacket_generator" );
  kernel().model_manager.register_node_model< noise_generator >( "noise_generator" );
  kernel().model_manager.register_node_model< step_current_generator >( "step_current_generator" );
  kernel().model_manager.register_node_model< step_rate_generator >( "step_rate_generator" );
  kernel().model_manager.register_node_model< mip_generator >( "mip_generator" );
  kernel().model_manager.register_node_model< sinusoidal_poisson_generator >( "sinusoidal_poisson_generator" );
  kernel().model_manager.register_node_model< ppd_sup_generator >( "ppd_sup_generator" );
  kernel().model_manager.register_node_model< gamma_sup_generator >( "gamma_sup_generator" );
  kernel().model_manager.register_node_model< erfc_neuron >( "erfc_neuron" );
  kernel().model_manager.register_node_model< ginzburg_neuron >( "ginzburg_neuron" );
  kernel().model_manager.register_node_model< mcculloch_pitts_neuron >( "mcculloch_pitts_neuron" );
  kernel().model_manager.register_node_model< izhikevich >( "izhikevich" );
  kernel().model_manager.register_node_model< spike_dilutor >( "spike_dilutor" );

  kernel().model_manager.register_node_model< spike_detector >( "spike_detector" );
  kernel().model_manager.register_node_model< weight_recorder >( "weight_recorder" );
  kernel().model_manager.register_node_model< spin_detector >( "spin_detector" );
  kernel().model_manager.register_node_model< Multimeter >( "multimeter" );
  kernel().model_manager.register_node_model< correlation_detector >( "correlation_detector" );
  kernel().model_manager.register_node_model< correlomatrix_detector >( "correlomatrix_detector" );
  kernel().model_manager.register_node_model< correlospinmatrix_detector >( "correlospinmatrix_detector" );
  kernel().model_manager.register_node_model< volume_transmitter >( "volume_transmitter" );

  // Create voltmeter as a multimeter pre-configured to record V_m.
  /** @BeginDocumentation
  Name: voltmeter - Device to record membrane potential from neurons.
  Synopsis: voltmeter Create

  Description:
  A voltmeter records the membrane potential (V_m) of connected nodes
  to memory, file or stdout.

  By default, voltmeters record values once per ms. Set the parameter
  /interval to change this. The recording interval cannot be smaller
  than the resolution.

  Results are returned in the /events entry of the status dictionary,
  which contains membrane potential as vector /V_m and pertaining
  times as vector /times and node GIDs as /senders, if /withtime and
  /withgid are set, respectively.

  Accumulator mode:
  Voltmeter can operate in accumulator mode. In this case, values for all
  recorded variables are added across all recorded nodes (but kept separate in
  time). This can be useful to record average membrane potential in a
  population.

  To activate accumulator mode, either set /to_accumulator to true, or set
  /record_to [ /accumulator ].  In accumulator mode, you cannot record to file,
  to memory, to screen, with GID or with weight. You must activate accumulator
  mode before simulating. Accumulator data is never written to file. You must
  extract it from the device using GetStatus.

  Remarks:
   - The voltmeter model is implemented as a multimeter preconfigured to
     record /V_m.
   - The set of variables to record and the recording interval must be set
     BEFORE the voltmeter is connected to any node, and cannot be changed
     afterwards.
   - A voltmeter cannot be frozen.
   - If you record with voltmeter in accumulator mode and some of the nodes
     you record from are frozen and others are not, data will only be collected
     from the unfrozen nodes. Most likely, this will lead to confusing results,
     so you should not use voltmeter with frozen nodes.

  Parameters:
       The following parameter can be set in the status dictionary:
       interval     double - Recording interval in ms

  Examples:
  SLI ] /iaf_cond_alpha Create /n Set
  SLI ] /voltmeter Create /vm Set
  SLI ] vm << /interval 0.5 >> SetStatus
  SLI ] vm n Connect
  SLI ] 10 Simulate
  SLI ] vm /events get info
  --------------------------------------------------
  Name                     Type                Value
  --------------------------------------------------
  senders                  intvectortype       <intvectortype>
  times                    doublevectortype    <doublevectortype>
  V_m                      doublevectortype    <doublevectortype>
  --------------------------------------------------
  Total number of entries: 3


  Sends: DataLoggingRequest

  SeeAlso: Device, RecordingDevice, multimeter
  */
  DictionaryDatum vmdict = DictionaryDatum( new Dictionary );
  ArrayDatum ad;
  ad.push_back( LiteralDatum( names::V_m.toString() ) );
  ( *vmdict )[ names::record_from ] = ad;
  const Name name = "voltmeter";
  kernel().model_manager.register_preconf_node_model< Multimeter >( name, vmdict, false );

#ifdef HAVE_GSL
  kernel().model_manager.register_node_model< iaf_chxk_2008 >( "iaf_chxk_2008" );
  kernel().model_manager.register_node_model< iaf_cond_alpha >( "iaf_cond_alpha" );
  kernel().model_manager.register_node_model< iaf_cond_beta >( "iaf_cond_beta" );
  kernel().model_manager.register_node_model< iaf_cond_exp >( "iaf_cond_exp" );
  kernel().model_manager.register_node_model< iaf_cond_exp_sfa_rr >( "iaf_cond_exp_sfa_rr" );
  kernel().model_manager.register_node_model< iaf_cond_alpha_mc >( "iaf_cond_alpha_mc" );
  kernel().model_manager.register_node_model< hh_cond_beta_gap_traub >( "hh_cond_beta_gap_traub" );
  kernel().model_manager.register_node_model< hh_psc_alpha >( "hh_psc_alpha" );
  kernel().model_manager.register_node_model< hh_psc_alpha_clopath >( "hh_psc_alpha_clopath" );
  kernel().model_manager.register_node_model< hh_psc_alpha_gap >( "hh_psc_alpha_gap" );
  kernel().model_manager.register_node_model< hh_cond_exp_traub >( "hh_cond_exp_traub" );
  kernel().model_manager.register_node_model< sinusoidal_gamma_generator >( "sinusoidal_gamma_generator" );
  kernel().model_manager.register_node_model< gif_cond_exp >( "gif_cond_exp" );
  kernel().model_manager.register_node_model< gif_cond_exp_multisynapse >( "gif_cond_exp_multisynapse" );
  kernel().model_manager.register_node_model< gif_pop_psc_exp >( "gif_pop_psc_exp" );

  kernel().model_manager.register_node_model< aeif_psc_delta_clopath >( "aeif_psc_delta_clopath" );
  kernel().model_manager.register_node_model< aeif_cond_alpha >( "aeif_cond_alpha" );
  kernel().model_manager.register_node_model< aeif_cond_exp >( "aeif_cond_exp" );
  kernel().model_manager.register_node_model< aeif_psc_alpha >( "aeif_psc_alpha" );
  kernel().model_manager.register_node_model< aeif_psc_exp >( "aeif_psc_exp" );
  kernel().model_manager.register_node_model< aeif_psc_delta >( "aeif_psc_delta" );
  kernel().model_manager.register_node_model< ht_neuron >( "ht_neuron" );
  kernel().model_manager.register_node_model< aeif_cond_beta_multisynapse >( "aeif_cond_beta_multisynapse" );
  kernel().model_manager.register_node_model< aeif_cond_alpha_multisynapse >( "aeif_cond_alpha_multisynapse" );
  kernel().model_manager.register_node_model< siegert_neuron >( "siegert_neuron" );
#endif

  // This version of the AdEx model does not depend on GSL.
  kernel().model_manager.register_node_model< aeif_cond_alpha_RK5 >( "aeif_cond_alpha_RK5",
    /*private_model*/ false,
    /*deprecation_info*/ "NEST 3.0" );

#ifdef HAVE_MUSIC
  //// proxies for inter-application communication using MUSIC
  kernel().model_manager.register_node_model< music_event_in_proxy >( "music_event_in_proxy" );
  kernel().model_manager.register_node_model< music_event_out_proxy >( "music_event_out_proxy" );
  kernel().model_manager.register_node_model< music_cont_in_proxy >( "music_cont_in_proxy" );
  kernel().model_manager.register_node_model< music_cont_out_proxy >( "music_cont_out_proxy" );
  kernel().model_manager.register_node_model< music_message_in_proxy >( "music_message_in_proxy" );
#endif

  // register synapses

  /** @BeginDocumentation
     Name: static_synapse_hpc - Variant of static_synapse with low memory
     consumption.

     Description:
     hpc synapses store the target neuron in form of a 2 Byte index instead of
     an 8 Byte pointer. This limits the number of thread local neurons to
     65,536. No support for different receptor types. Otherwise identical to
     static_synapse.

     SeeAlso: synapsedict, static_synapse
  */
  kernel().model_manager.register_connection_model< StaticConnection< TargetIdentifierPtrRport > >( "static_synapse" );
  kernel().model_manager.register_connection_model< StaticConnection< TargetIdentifierIndex > >( "static_synapse_hpc" );


  /** @BeginDocumentation
     Name: static_synapse_hom_w_hpc - Variant of static_synapse_hom_w with low
     memory consumption.
     SeeAlso: synapsedict, static_synapse_hom_w, static_synapse_hpc
  */
  kernel().model_manager.register_connection_model< StaticConnectionHomW< TargetIdentifierPtrRport > >(
    "static_synapse_hom_w" );
  kernel().model_manager.register_connection_model< StaticConnectionHomW< TargetIdentifierIndex > >(
    "static_synapse_hom_w_hpc" );

  /** @BeginDocumentation
     Name: gap_junction - Connection model for gap junctions.
     SeeAlso: synapsedict
  */
  kernel().model_manager.register_secondary_connection_model< GapJunction< TargetIdentifierPtrRport > >( "gap_junction",
    /*has_delay=*/false,
    /*requires_symmetric=*/true,
    /*supports_wfr=*/true );
  kernel().model_manager.register_secondary_connection_model< RateConnectionInstantaneous< TargetIdentifierPtrRport > >(
    "rate_connection_instantaneous",
    /*has_delay=*/false,
    /*requires_symmetric=*/false,
    /*supports_wfr=*/true );
  kernel().model_manager.register_secondary_connection_model< RateConnectionDelayed< TargetIdentifierPtrRport > >(
    "rate_connection_delayed",
    /*has_delay=*/true,
    /*requires_symmetric=*/false,
    /*supports_wfr=*/false );
  kernel().model_manager.register_secondary_connection_model< DiffusionConnection< TargetIdentifierPtrRport > >(
    "diffusion_connection",
    /*has_delay=*/false,
    /*requires_symmetric=*/false,
    /*supports_wfr=*/true );


  /** @BeginDocumentation
     Name: stdp_synapse_hpc - Variant of stdp_synapse with low memory
     consumption.
     SeeAlso: synapsedict, stdp_synapse, static_synapse_hpc
  */
  kernel().model_manager.register_connection_model< STDPConnection< TargetIdentifierPtrRport > >( "stdp_synapse" );
  kernel().model_manager.register_connection_model< STDPConnection< TargetIdentifierIndex > >( "stdp_synapse_hpc" );

  kernel().model_manager.register_connection_model< ClopathConnection< TargetIdentifierPtrRport > >( "clopath_synapse",
    /*requires_symmetric=*/false,
    /*requires_clopath_archiving=*/true );

  /** @BeginDocumentation
     Name: stdp_pl_synapse_hom_hpc - Variant of stdp_pl_synapse_hom with low
     memory consumption.
     SeeAlso: synapsedict, stdp_pl_synapse_hom, static_synapse_hpc
  */
  kernel().model_manager.register_connection_model< STDPPLConnectionHom< TargetIdentifierPtrRport > >(
    "stdp_pl_synapse_hom" );
  kernel().model_manager.register_connection_model< STDPPLConnectionHom< TargetIdentifierIndex > >(
    "stdp_pl_synapse_hom_hpc" );


  /** @BeginDocumentation
     Name: stdp_triplet_synapse_hpc - Variant of stdp_triplet_synapse with low
     memory consumption.
     SeeAlso: synapsedict, stdp_synapse, static_synapse_hpc
  */
  kernel().model_manager.register_connection_model< STDPTripletConnection< TargetIdentifierPtrRport > >(
    "stdp_triplet_synapse" );
  kernel().model_manager.register_connection_model< STDPTripletConnection< TargetIdentifierIndex > >(
    "stdp_triplet_synapse_hpc" );


  /** @BeginDocumentation
     Name: quantal_stp_synapse_hpc - Variant of quantal_stp_synapse with low
     memory consumption.
     SeeAlso: synapsedict, quantal_stp_synapse, static_synapse_hpc
  */
  kernel().model_manager.register_connection_model< Quantal_StpConnection< TargetIdentifierPtrRport > >(
    "quantal_stp_synapse" );
  kernel().model_manager.register_connection_model< Quantal_StpConnection< TargetIdentifierIndex > >(
    "quantal_stp_synapse_hpc" );


  /** @BeginDocumentation
     Name: stdp_synapse_hom_hpc - Variant of quantal_stp_synapse with low memory
     consumption.
     SeeAlso: synapsedict, stdp_synapse_hom, static_synapse_hpc
  */
  kernel().model_manager.register_connection_model< STDPConnectionHom< TargetIdentifierPtrRport > >(
    "stdp_synapse_hom" );
  kernel().model_manager.register_connection_model< STDPConnectionHom< TargetIdentifierIndex > >(
    "stdp_synapse_hom_hpc" );


  /** @BeginDocumentation
     Name: stdp_facetshw_synapse_hom_hpc - Variant of stdp_facetshw_synapse_hom
     with low memory consumption.
     SeeAlso: synapsedict, stdp_facetshw_synapse_hom, static_synapse_hpc
  */
  kernel().model_manager.register_connection_model< STDPFACETSHWConnectionHom< TargetIdentifierPtrRport > >(
    "stdp_facetshw_synapse_hom" );
  kernel().model_manager.register_connection_model< STDPFACETSHWConnectionHom< TargetIdentifierIndex > >(
    "stdp_facetshw_synapse_hom_hpc" );


  /** @BeginDocumentation
     Name: cont_delay_synapse_hpc - Variant of cont_delay_synapse with low
     memory consumption.
     SeeAlso: synapsedict, cont_delay_synapse, static_synapse_hpc
  */
  kernel().model_manager.register_connection_model< ContDelayConnection< TargetIdentifierPtrRport > >(
    "cont_delay_synapse" );
  kernel().model_manager.register_connection_model< ContDelayConnection< TargetIdentifierIndex > >(
    "cont_delay_synapse_hpc" );


  /** @BeginDocumentation
     Name: tsodyks_synapse_hpc - Variant of tsodyks_synapse with low memory
     consumption.
     SeeAlso: synapsedict, tsodyks_synapse, static_synapse_hpc
  */
  kernel().model_manager.register_connection_model< TsodyksConnection< TargetIdentifierPtrRport > >(
    "tsodyks_synapse" );
  kernel().model_manager.register_connection_model< TsodyksConnection< TargetIdentifierIndex > >(
    "tsodyks_synapse_hpc" );


  /** @BeginDocumentation
     Name: tsodyks_synapse_hom_hpc - Variant of tsodyks_synapse_hom with low
     memory consumption.
     SeeAlso: synapsedict, tsodyks_synapse_hom, static_synapse_hpc
  */
  kernel().model_manager.register_connection_model< TsodyksConnectionHom< TargetIdentifierPtrRport > >(
    "tsodyks_synapse_hom" );
  kernel().model_manager.register_connection_model< TsodyksConnectionHom< TargetIdentifierIndex > >(
    "tsodyks_synapse_hom_hpc" );


  /** @BeginDocumentation
     Name: tsodyks2_synapse_hpc - Variant of tsodyks2_synapse with low memory
     consumption.
     SeeAlso: synapsedict, tsodyks2_synapse, static_synapse_hpc
  */
  kernel().model_manager.register_connection_model< Tsodyks2Connection< TargetIdentifierPtrRport > >(
    "tsodyks2_synapse" );
  kernel().model_manager.register_connection_model< Tsodyks2Connection< TargetIdentifierIndex > >(
    "tsodyks2_synapse_hpc" );


  /** @BeginDocumentation
     Name: ht_synapse_hpc - Variant of ht_synapse with low memory consumption.
     SeeAlso: synapsedict, ht_synapse, static_synapse_hpc
  */
  kernel().model_manager.register_connection_model< HTConnection< TargetIdentifierPtrRport > >( "ht_synapse" );
  kernel().model_manager.register_connection_model< HTConnection< TargetIdentifierIndex > >( "ht_synapse_hpc" );


  /** @BeginDocumentation
     Name: stdp_dopamine_synapse_hpc - Variant of stdp_dopamine_synapse with low
     memory consumption.
     SeeAlso: synapsedict, stdp_dopamine_synapse, static_synapse_hpc
  */
  kernel().model_manager.register_connection_model< STDPDopaConnection< TargetIdentifierPtrRport > >(
    "stdp_dopamine_synapse" );
  kernel().model_manager.register_connection_model< STDPDopaConnection< TargetIdentifierIndex > >(
    "stdp_dopamine_synapse_hpc" );

  /** @BeginDocumentation
     Name: vogels_sprekeler_synapse_hpc - Variant of vogels_sprekeler_synapse
     with low memory
     consumption.
     SeeAlso: synapsedict, vogels_sprekeler_synapse
  */
<<<<<<< HEAD
  kernel()
    .model_manager
    .register_connection_model< VogelsSprekelerConnection< TargetIdentifierPtrRport > >(
      "vogels_sprekeler_synapse" );
  kernel()
    .model_manager
    .register_connection_model< VogelsSprekelerConnection< TargetIdentifierIndex > >(
      "vogels_sprekeler_synapse_hpc" );

   /* BeginDocumentation
      Name: kp_1994_synapse - Variant of kp_1994_synapse with low memory
      consumption.
      SeeAlso: synapsedict
   */
     kernel()
             .model_manager
             .register_connection_model< BPIDKPCONNECTION< TargetIdentifierPtrRport > >(
                     "kp_1994_synapse" );
     kernel()
             .model_manager
             .register_connection_model< BPIDKPCONNECTION< TargetIdentifierIndex > >(
                     "kp_1994_synapse_hpc" );

  /* BeginDocumentation
=======
  kernel().model_manager.register_connection_model< VogelsSprekelerConnection< TargetIdentifierPtrRport > >(
    "vogels_sprekeler_synapse" );
  kernel().model_manager.register_connection_model< VogelsSprekelerConnection< TargetIdentifierIndex > >(
    "vogels_sprekeler_synapse_hpc" );

  /** @BeginDocumentation
>>>>>>> ba8feb49
     Name: bernoulli_synapse - Static synapse with stochastic transmission
     SeeAlso: synapsedict, static_synapse, static_synapse_hom_w
  */
  kernel().model_manager.register_connection_model< BernoulliConnection< TargetIdentifierPtrRport > >(
    "bernoulli_synapse" );
}

} // namespace nest<|MERGE_RESOLUTION|>--- conflicted
+++ resolved
@@ -568,7 +568,6 @@
      consumption.
      SeeAlso: synapsedict, vogels_sprekeler_synapse
   */
-<<<<<<< HEAD
   kernel()
     .model_manager
     .register_connection_model< VogelsSprekelerConnection< TargetIdentifierPtrRport > >(
@@ -583,24 +582,22 @@
       consumption.
       SeeAlso: synapsedict
    */
-     kernel()
-             .model_manager
-             .register_connection_model< BPIDKPCONNECTION< TargetIdentifierPtrRport > >(
-                     "kp_1994_synapse" );
-     kernel()
-             .model_manager
-             .register_connection_model< BPIDKPCONNECTION< TargetIdentifierIndex > >(
-                     "kp_1994_synapse_hpc" );
+   kernel()
+           .model_manager
+           .register_connection_model< BPIDKPCONNECTION< TargetIdentifierPtrRport > >(
+                   "kp_1994_synapse" );
+   kernel()
+           .model_manager
+           .register_connection_model< BPIDKPCONNECTION< TargetIdentifierIndex > >(
+                   "kp_1994_synapse_hpc" );
 
   /* BeginDocumentation
-=======
   kernel().model_manager.register_connection_model< VogelsSprekelerConnection< TargetIdentifierPtrRport > >(
     "vogels_sprekeler_synapse" );
   kernel().model_manager.register_connection_model< VogelsSprekelerConnection< TargetIdentifierIndex > >(
     "vogels_sprekeler_synapse_hpc" );
 
   /** @BeginDocumentation
->>>>>>> ba8feb49
      Name: bernoulli_synapse - Static synapse with stochastic transmission
      SeeAlso: synapsedict, static_synapse, static_synapse_hom_w
   */
